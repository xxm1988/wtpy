from ctypes import c_int32, cdll, c_char_p, c_bool, c_ulong, c_uint64, c_uint32, c_double, POINTER, sizeof, addressof
from wtpy.WtCoreDefs import CB_EXECUTER_CMD, CB_EXECUTER_INIT, CB_PARSER_EVENT, CB_PARSER_SUBCMD
from wtpy.WtCoreDefs import CB_STRATEGY_INIT, CB_STRATEGY_TICK, CB_STRATEGY_CALC, CB_STRATEGY_BAR, CB_STRATEGY_GET_BAR, CB_STRATEGY_GET_TICK, CB_STRATEGY_GET_POSITION, CB_STRATEGY_COND_TRIGGER
from wtpy.WtCoreDefs import EVENT_PARSER_CONNECT, EVENT_PARSER_DISCONNECT, EVENT_PARSER_INIT, EVENT_PARSER_RELEASE
from wtpy.WtCoreDefs import CB_HFTSTRA_CHNL_EVT, CB_HFTSTRA_ENTRUST, CB_HFTSTRA_ORD, CB_HFTSTRA_TRD, CB_SESSION_EVENT, CB_HFTSTRA_POSITION
from wtpy.WtCoreDefs import CB_HFTSTRA_ORDQUE, CB_HFTSTRA_ORDDTL, CB_HFTSTRA_TRANS, CB_HFTSTRA_GET_ORDQUE, CB_HFTSTRA_GET_ORDDTL, CB_HFTSTRA_GET_TRANS
from wtpy.WtCoreDefs import CHNL_EVENT_READY, CHNL_EVENT_LOST, CB_ENGINE_EVENT
from wtpy.WtCoreDefs import FUNC_LOAD_HISBARS, FUNC_LOAD_HISTICKS, FUNC_LOAD_ADJFACTS
from wtpy.WtCoreDefs import EVENT_ENGINE_INIT, EVENT_SESSION_BEGIN, EVENT_SESSION_END, EVENT_ENGINE_SCHDL
from wtpy.WtCoreDefs import WTSTickStruct, WTSBarStruct, WTSOrdQueStruct, WTSOrdDtlStruct, WTSTransStruct
from wtpy.WtDataDefs import WtNpKline, WtNpOrdDetails, WtNpOrdQueues, WtNpTicks, WtNpTransactions
from wtpy.WtUtilDefs import singleton
from .PlatformHelper import PlatformHelper as ph
import os

def auto_encode(s:str) -> bytes:
    '''
    自动编码
    '''
    if ph.isWindows():
        return bytes(s, encoding = "utf-8").decode("utf-8").encode("gbk")
    else:
        return bytes(s, encoding = "utf-8")

# Python对接C接口的库
@singleton
class WtWrapper:
    '''
    Wt平台C接口底层对接模块
    '''

    # api可以作为公共变量
    api = None
    ver = "Unknown"
    
    # 构造函数, 传入动态库名
    def __init__(self, engine):
        self._engine = engine
        paths = os.path.split(__file__)
        dllname = ph.getModule("WtPorter")
        a = (paths[:-1] + (dllname,))
        _path = os.path.join(*a)
        self.api = cdll.LoadLibrary(_path)
        
        self.api.get_version.restype = c_char_p
        self.api.cta_get_last_entertime.restype = c_uint64
        self.api.cta_get_first_entertime.restype = c_uint64
        self.api.cta_get_last_exittime.restype = c_uint64
        self.api.cta_get_detail_entertime.restype = c_uint64
        self.api.cta_get_last_entertag.restype = c_char_p
        self.api.cta_enter_long.argtypes = [c_ulong, c_char_p, c_double, c_char_p, c_double, c_double]
        self.api.cta_enter_short.argtypes = [c_ulong, c_char_p, c_double, c_char_p, c_double, c_double]
        self.api.cta_exit_long.argtypes = [c_ulong, c_char_p, c_double, c_char_p, c_double, c_double]
        self.api.cta_exit_short.argtypes = [c_ulong, c_char_p, c_double, c_char_p, c_double, c_double]
        self.api.cta_set_position.argtypes = [c_ulong, c_char_p, c_double, c_char_p, c_double, c_double]
        self.ver = bytes.decode(self.api.get_version())

        self.api.cta_save_userdata.argtypes = [c_ulong, c_char_p, c_char_p]
        self.api.cta_load_userdata.argtypes = [c_ulong, c_char_p, c_char_p]
        self.api.cta_load_userdata.restype = c_char_p

        self.api.cta_get_position.restype = c_double
        self.api.cta_get_position_profit.restype = c_double
        self.api.cta_get_position_avgpx.restype = c_double
        self.api.cta_get_detail_cost.restype = c_double
        self.api.cta_get_detail_profit.restype = c_double
        self.api.cta_get_price.restype = c_double
        self.api.cta_get_day_price.restype = c_double
        self.api.cta_get_fund_data.restype = c_double

        self.api.sel_save_userdata.argtypes = [c_ulong, c_char_p, c_char_p]
        self.api.sel_load_userdata.argtypes = [c_ulong, c_char_p, c_char_p]
        self.api.sel_load_userdata.restype = c_char_p
        self.api.sel_get_position.restype = c_double
        self.api.sel_set_position.argtypes = [c_ulong, c_char_p, c_double, c_char_p]
        self.api.sel_get_price.restype = c_double
        self.api.sel_get_position_profit.restype = c_double
        self.api.sel_get_position_avgpx.restype = c_double
        self.api.sel_get_detail_cost.restype = c_double
        self.api.sel_get_detail_profit.restype = c_double
        self.api.sel_get_day_price.restype = c_double
        self.api.sel_get_fund_data.restype = c_double
        self.api.sel_get_last_entertime.restype = c_uint64
        self.api.sel_get_first_entertime.restype = c_uint64
        self.api.sel_get_last_exittime.restype = c_uint64
        self.api.sel_get_detail_entertime.restype = c_uint64
        self.api.sel_get_last_entertag.restype = c_char_p

        self.api.hft_save_userdata.argtypes = [c_ulong, c_char_p, c_char_p]
        self.api.hft_load_userdata.argtypes = [c_ulong, c_char_p, c_char_p]
        self.api.hft_load_userdata.restype = c_char_p
        self.api.hft_get_position.restype = c_double
        self.api.hft_get_position_profit.restype = c_double
        self.api.hft_get_position_avgpx.restype = c_double
        self.api.hft_get_undone.restype = c_double
        self.api.hft_get_price.restype = c_double

        self.api.hft_buy.restype = c_char_p
        self.api.hft_buy.argtypes = [c_ulong, c_char_p, c_double, c_double, c_char_p, c_int32]
        self.api.hft_sell.restype = c_char_p
        self.api.hft_sell.argtypes = [c_ulong, c_char_p, c_double, c_double, c_char_p, c_int32]
        self.api.hft_cancel_all.restype = c_char_p

        self.api.create_ext_parser.restype = c_bool
        self.api.create_ext_parser.argtypes = [c_char_p]

        self.api.cta_set_chart_kline.argtypes = [c_ulong, c_char_p, c_char_p]
        self.api.cta_add_chart_mark.argtypes = [c_ulong, c_double, c_char_p, c_char_p]
        self.api.cta_register_index.argtypes = [c_ulong, c_char_p, c_uint32]
        self.api.cta_register_index_line.argtypes = [c_ulong, c_char_p, c_char_p, c_uint32]
        self.api.cta_add_index_baseline.argtypes = [c_ulong, c_char_p, c_char_p, c_double]
        self.api.cta_set_index_value.argtypes = [c_ulong, c_char_p, c_char_p, c_double]

        self.api.get_raw_stdcode.restype = c_char_p

    def on_engine_event(self, evtid:int, evtDate:int, evtTime:int):
        engine = self._engine
        if evtid == EVENT_ENGINE_INIT:
            engine.on_init()
        elif evtid == EVENT_ENGINE_SCHDL:
            engine.on_schedule(evtDate, evtTime)
        elif evtid == EVENT_SESSION_BEGIN:
            engine.on_session_begin(evtDate)
        elif evtid == EVENT_SESSION_END:
            engine.on_session_end(evtDate)
        return

    #回调函数
    def on_stra_init(self, id:int):
        engine = self._engine
        ctx = engine.get_context(id)
        if ctx is not None:
            ctx.on_init()
        return

    def on_session_event(self, id:int, udate:int, isBegin:bool):
        engine = self._engine
        ctx = engine.get_context(id)
        if ctx is not None:
            if isBegin:
                ctx.on_session_begin(udate)
            else:
                ctx.on_session_end(udate)
        return

    def on_stra_calc(self, id:int, curDate:int, curTime:int):
        engine = self._engine
        ctx = engine.get_context(id)
        if ctx is not None:
            ctx.on_calculate()
        return
    
    def on_stra_tick(self, id:int, stdCode:str, newTick:POINTER(WTSTickStruct)):
        engine = self._engine
        ctx = engine.get_context(id)

        if ctx is not None:
            ctx.on_tick(bytes.decode(stdCode), newTick)
        return
    
    def on_stra_bar(self, id:int, stdCode:str, period:str, newBar:POINTER(WTSBarStruct)):
        engine = self._engine
        ctx = engine.get_context(id)
        if ctx is not None:
            ctx.on_bar(bytes.decode(stdCode), bytes.decode(period), newBar)
        return
    
    def on_stra_get_bar(self, id:int, stdCode:str, period:str, curBar:POINTER(WTSBarStruct), count:int, isLast:bool):
        '''
        获取K线回调, 该回调函数因为是python主动发起的, 需要同步执行, 所以不走事件推送
        @id     策略id
        @stdCode   合约代码
        @period K线周期
        @curBar 最新一条K线
        @isLast 是否是最后一条
        '''
        engine = self._engine
        ctx = engine.get_context(id)
        period = bytes.decode(period)
        isDay = period[0]=='d'

        npBars = WtNpKline(isDay, forceCopy=False)
        npBars.set_data(curBar, count)

        if ctx is not None:
            ctx.on_getbars(bytes.decode(stdCode), period, npBars)

    def on_stra_get_tick(self, id:int, stdCode:str, curTick:POINTER(WTSTickStruct), count:int, isLast:bool):
        '''
        获取Tick回调, 该回调函数因为是python主动发起的, 需要同步执行, 所以不走事件推送
        @id         策略id
        @stdCode       合约代码
        @curTick    最新一笔Tick
        @isLast     是否是最后一条
        '''
        engine = self._engine
        ctx = engine.get_context(id)

        npTicks = WtNpTicks(forceCopy=False)
        npTicks.set_data(curTick, count)

        if ctx is not None:
            ctx.on_getticks(bytes.decode(stdCode), npTicks)
        return

    def on_stra_get_position(self, id:int, stdCode:str, qty:float, frozen:float):
        engine = self._engine
        ctx = engine.get_context(id)
        if ctx is not None:
            ctx.on_getpositions(bytes.decode(stdCode), qty, frozen)

    def on_stra_cond_triggerd(self, id:int, stdCode:str, target:float, price:float, usertag:str):
        engine = self._engine
        ctx = engine.get_context(id)
        if ctx is not None:
            ctx.on_condition_triggered(bytes.decode(stdCode), target, price, bytes.decode(usertag))

    def on_hftstra_channel_evt(self, id:int, trader:str, evtid:int):
        engine = self._engine
        ctx = engine.get_context(id)
        
        if evtid == CHNL_EVENT_READY:
            ctx.on_channel_ready()
        elif evtid == CHNL_EVENT_LOST:
            ctx.on_channel_lost()

    def on_hftstra_order(self, id:int, localid:int, stdCode:str, isBuy:bool, totalQty:float, leftQty:float, price:float, isCanceled:bool, userTag:str):
        stdCode = bytes.decode(stdCode)
        userTag = bytes.decode(userTag)
        engine = self._engine
        ctx = engine.get_context(id)
        ctx.on_order(localid, stdCode, isBuy, totalQty, leftQty, price, isCanceled, userTag)

    def on_hftstra_trade(self, id:int, localid:int, stdCode:str, isBuy:bool, qty:float, price:float, userTag:str):
        stdCode = bytes.decode(stdCode)
        userTag = bytes.decode(userTag)
        engine = self._engine
        ctx = engine.get_context(id)
        ctx.on_trade(localid, stdCode, isBuy, qty, price, userTag)

    def on_hftstra_entrust(self, id:int, localid:int, stdCode:str, bSucc:bool, message:str, userTag:str):
        stdCode = bytes.decode(stdCode)
        message = bytes.decode(message, "gbk")
        userTag = bytes.decode(userTag)
        engine = self._engine
        ctx = engine.get_context(id)
        ctx.on_entrust(localid, stdCode, bSucc, message, userTag)

    def on_hftstra_position(self, id:int, stdCode:str, isLong:bool, prevol:float, preavail:float, newvol:float, newavail:float):
        stdCode = bytes.decode(stdCode)
        engine = self._engine
        ctx = engine.get_context(id)
        ctx.on_position(stdCode, isLong, prevol, preavail, newvol, newavail)

    def on_hftstra_order_queue(self, id:int, stdCode:str, newOrdQue:POINTER(WTSOrdQueStruct)):
        stdCode = bytes.decode(stdCode)
        engine = self._engine
        ctx = engine.get_context(id)
        newOrdQue = newOrdQue.contents

        if ctx is not None:
            ctx.on_order_queue(stdCode, newOrdQue.to_tuple())

    def on_hftstra_get_order_queue(self, id:int, stdCode:str, newOrdQue:POINTER(WTSOrdQueStruct), count:int, isLast:bool):
        engine = self._engine
        ctx = engine.get_context(id)
        npHftData = WtNpOrdQueues(forceCopy=False)
        npHftData.set_data(newOrdQue, count)

        if ctx is not None:
            ctx.on_get_order_queue(bytes.decode(stdCode), npHftData)

    def on_hftstra_order_detail(self, id:int, stdCode:str, newOrdDtl:POINTER(WTSOrdDtlStruct)):
        engine = self._engine
        ctx = engine.get_context(id)
        newOrdDtl = newOrdDtl.contents
        
        if ctx is not None:
            ctx.on_order_detail(stdCode, newOrdDtl.to_tuple())

    def on_hftstra_get_order_detail(self, id:int, stdCode:str, newOrdDtl:POINTER(WTSOrdDtlStruct), count:int, isLast:bool):
        engine = self._engine
        ctx = engine.get_context(id)
        
        npHftData = WtNpOrdDetails(forceCopy=False)
        npHftData.set_data(newOrdDtl, count)
            
        if ctx is not None:
            ctx.on_get_order_detail(bytes.decode(stdCode), npHftData)

    def on_hftstra_transaction(self, id:int, stdCode:str, newTrans:POINTER(WTSTransStruct)):
        engine = self._engine
        ctx = engine.get_context(id)
        newTrans = newTrans.contents
        
        if ctx is not None:
            ctx.on_transaction(stdCode, newTrans.to_tuple())
        
    def on_hftstra_get_transaction(self, d:int, stdCode:str, newTrans:POINTER(WTSTransStruct), count:int, isLast:bool):
        engine = self._engine
        ctx = engine.get_context(id)
        
        npHftData = WtNpTransactions(forceCopy=False)
        npHftData.set_data(newTrans, count)
            
        if ctx is not None:
            ctx.on_get_transaction(bytes.decode(stdCode), npHftData)

    def on_parser_event(self, evtId:int, id:str):
        id = bytes.decode(id)
        engine = self._engine
        parser = engine.get_extended_parser(id)
        if parser is None:
            return
        
        if evtId == EVENT_PARSER_INIT:
            parser.init(engine)
        elif evtId == EVENT_PARSER_CONNECT:
            parser.connect()
        elif evtId == EVENT_PARSER_DISCONNECT:
            parser.disconnect()
        elif evtId == EVENT_PARSER_RELEASE:
            parser.release()

    def on_parser_sub(self, id:str, fullCode:str, isForSub:bool):
        id = bytes.decode(id)
        engine = self._engine
        parser = engine.get_extended_parser(id)
        if parser is None:
            return
        fullCode = bytes.decode(fullCode)
        if isForSub:
            parser.subscribe(fullCode)
        else:
            parser.unsubscribe(fullCode)

    def on_executer_init(self, id:str):
        id = bytes.decode(id)
        engine = self._engine
        executer = engine.get_extended_executer(id)
        if executer is None:
            return

        executer.init()

    def on_executer_cmd(self, id:str, stdCode:str, targetPos:float):
        id = bytes.decode(id)
        engine = self._engine
        executer = engine.get_extended_executer(id)
        if executer is None:
            return

        executer.set_position(bytes.decode(stdCode), targetPos)

    def on_load_fnl_his_bars(self, stdCode:str, period:str):
        engine = self._engine
        loader = engine.get_extended_data_loader()
        if loader is None:
            return False

        # feed_raw_bars(WTSBarStruct* bars, WtUInt32 count);
        loader.load_final_his_bars(bytes.decode(stdCode), bytes.decode(period), self.api.feed_raw_bars)

    def on_load_raw_his_bars(self, stdCode:str, period:str):
        engine = self._engine
        loader = engine.get_extended_data_loader()
        if loader is None:
            return False

        # feed_raw_bars(WTSBarStruct* bars, WtUInt32 count);
        loader.load_raw_his_bars(bytes.decode(stdCode), bytes.decode(period), self.api.feed_raw_bars)

    def feed_adj_factors(self, stdCode:str, dates:list, factors:list):
        stdCode = bytes(stdCode, encoding="utf8")
        '''
        TODO 这里类型要转一下! 底层接口是传数组的
        feed_adj_factors(WtString stdCode, WtUInt32* dates, double* factors, WtUInt32 count)
        '''
        self.api.feed_adj_factors(stdCode, dates, factors, len(dates))

    def on_load_adj_factors(self, stdCode:str) -> bool:
        engine = self._engine
        loader = engine.get_extended_data_loader()
        if loader is None:
            return False

        stdCode = bytes.decode(stdCode)
        return loader.load_adj_factors(stdCode, self.feed_adj_factors)

    def on_load_his_ticks(self, stdCode:str, uDate:int):
        engine = self._engine
        loader = engine.get_extended_data_loader()
        if loader is None:
            return False

        # feed_raw_ticks(WTSTickStruct* ticks, WtUInt32 count);
        loader.load_his_ticks(bytes.decode(stdCode), uDate, self.api.feed_raw_ticks)

    def write_log(self, level, message:str, catName:str = ""):
        self.api.write_log(level, auto_encode(message), bytes(catName, encoding = "utf8"))

    ### 实盘和回测有差异 ###
    def run(self, bAsync:bool = True):
        self.api.run_porter(bAsync)

    def release(self):
        self.api.release_porter()

    def config(self, cfgfile:str = 'config.yaml', isFile:bool = True):
        self.api.config_porter(bytes(cfgfile, encoding = "utf8"), isFile)

    def get_raw_stdcode(self, stdCode:str):
        return bytes.decode(self.api.get_raw_stdcode(bytes(stdCode, encoding = "utf8")))

    def create_extended_parser(self, id:str) -> bool:
        return self.api.create_ext_parser(bytes(id, encoding = "utf8"))

    def create_extended_executer(self, id:str) -> bool:
        return self.api.create_ext_executer(bytes(id, encoding = "utf8"))

    def push_quote_from_exetended_parser(self, id:str, newTick:POINTER(WTSTickStruct), uProcFlag:int = 1):
        return self.api.parser_push_quote(bytes(id, encoding = "utf8"), newTick, uProcFlag)

    def register_extended_module_callbacks(self,):
        self.cb_parser_event = CB_PARSER_EVENT(self.on_parser_event)
        self.cb_parser_subcmd = CB_PARSER_SUBCMD(self.on_parser_sub)
        self.cb_executer_init = CB_EXECUTER_INIT(self.on_executer_init)
        self.cb_executer_cmd = CB_EXECUTER_CMD(self.on_executer_cmd)

        self.api.register_parser_callbacks(self.cb_parser_event, self.cb_parser_subcmd)
        self.api.register_exec_callbacks(self.cb_executer_init, self.cb_executer_cmd)

    def register_extended_data_loader(self):
        '''
        注册扩展历史数据加载器
        '''

        self.cb_load_fnlbars = FUNC_LOAD_HISBARS(self.on_load_fnl_his_bars)
        self.cb_load_rawbars = FUNC_LOAD_HISBARS(self.on_load_raw_his_bars)
        self.cb_load_histicks = FUNC_LOAD_HISTICKS(self.on_load_his_ticks)
        self.cb_load_adjfacts = FUNC_LOAD_ADJFACTS(self.on_load_adj_factors)
        self.api.register_ext_data_loader(self.cb_load_fnlbars, self.cb_load_rawbars, self.cb_load_adjfacts, self.cb_load_histicks)

    ### 实盘和回测有差异 ###
    def initialize_cta(self, logCfg:str = "logcfg.yaml", isFile:bool = True, genDir:str = 'generated'):
        '''
        C接口初始化
        '''
        self.cb_stra_init = CB_STRATEGY_INIT(self.on_stra_init)
        self.cb_stra_tick = CB_STRATEGY_TICK(self.on_stra_tick)
        self.cb_stra_calc = CB_STRATEGY_CALC(self.on_stra_calc)
        self.cb_stra_bar = CB_STRATEGY_BAR(self.on_stra_bar)
        self.cb_session_event = CB_SESSION_EVENT(self.on_session_event)
        self.cb_stra_cond_trigger = CB_STRATEGY_COND_TRIGGER(self.on_stra_cond_triggerd)

        self.cb_engine_event = CB_ENGINE_EVENT(self.on_engine_event)
        try:
            self.api.register_evt_callback(self.cb_engine_event)
            self.api.register_cta_callbacks(self.cb_stra_init, self.cb_stra_tick, self.cb_stra_calc, self.cb_stra_bar, self.cb_session_event, self.cb_stra_cond_trigger)
            self.api.init_porter(bytes(logCfg, encoding = "utf8"), isFile, bytes(genDir, encoding = "utf8"))
            self.register_extended_module_callbacks()
        except OSError as oe:
            print(oe)

        self.write_log(102, "WonderTrader CTA production framework initialzied, version: %s" % (self.ver))

    def initialize_hft(self, logCfg:str = "logcfg.yaml", isFile:bool = True, genDir:str = 'generated'):
        '''
        C接口初始化
        '''
        self.cb_stra_init = CB_STRATEGY_INIT(self.on_stra_init)
        self.cb_stra_tick = CB_STRATEGY_TICK(self.on_stra_tick)
        self.cb_stra_bar = CB_STRATEGY_BAR(self.on_stra_bar)
        self.cb_session_event = CB_SESSION_EVENT(self.on_session_event)

        self.cb_hftstra_chnl_evt = CB_HFTSTRA_CHNL_EVT(self.on_hftstra_channel_evt)
        self.cb_hftstra_order = CB_HFTSTRA_ORD(self.on_hftstra_order)
        self.cb_hftstra_trade = CB_HFTSTRA_TRD(self.on_hftstra_trade)
        self.cb_hftstra_entrust = CB_HFTSTRA_ENTRUST(self.on_hftstra_entrust)
        self.cb_hftstra_position = CB_HFTSTRA_POSITION(self.on_hftstra_position)
        self.cb_hftstra_orddtl = CB_HFTSTRA_ORDDTL(self.on_hftstra_order_detail)
        self.cb_hftstra_ordque = CB_HFTSTRA_ORDQUE(self.on_hftstra_order_queue)
        self.cb_hftstra_trans = CB_HFTSTRA_TRANS(self.on_hftstra_transaction)

        self.cb_engine_event = CB_ENGINE_EVENT(self.on_engine_event)
        try:
            self.api.register_evt_callback(self.cb_engine_event)
            self.api.register_hft_callbacks(self.cb_stra_init, self.cb_stra_tick, self.cb_stra_bar, 
                self.cb_hftstra_chnl_evt, self.cb_hftstra_order, self.cb_hftstra_trade, self.cb_hftstra_entrust,
                self.cb_hftstra_orddtl, self.cb_hftstra_ordque, self.cb_hftstra_trans, self.cb_session_event, self.cb_hftstra_position)
            self.api.init_porter(bytes(logCfg, encoding = "utf8"), isFile, bytes(genDir, encoding = "utf8"))
        except OSError as oe:
            print(oe)

        self.write_log(102, "WonderTrader HFT production framework initialzied, version: %s" % (self.ver))

    def initialize_sel(self, logCfg:str = "logcfg.yaml", isFile:bool = True, genDir:str = 'generated'):
        '''
        C接口初始化
        '''
        self.cb_stra_init = CB_STRATEGY_INIT(self.on_stra_init)
        self.cb_stra_tick = CB_STRATEGY_TICK(self.on_stra_tick)
        self.cb_stra_calc = CB_STRATEGY_CALC(self.on_stra_calc)
        self.cb_stra_bar = CB_STRATEGY_BAR(self.on_stra_bar)
        self.cb_session_event = CB_SESSION_EVENT(self.on_session_event)

        self.cb_engine_event = CB_ENGINE_EVENT(self.on_engine_event)

        try:
            self.api.register_evt_callback(self.cb_engine_event)
            self.api.register_sel_callbacks(self.cb_stra_init, self.cb_stra_tick, self.cb_stra_calc, self.cb_stra_bar, self.cb_session_event)
            self.api.init_porter(bytes(logCfg, encoding = "utf8"), isFile, bytes(genDir, encoding = "utf8"))
            self.register_extended_module_callbacks()
        except OSError as oe:
            print(oe)

        self.write_log(102, "WonderTrader SEL production framework initialzied, version: %s" % (self.ver))

    def cta_enter_long(self, id:int, stdCode:str, qty:float, usertag:str, limitprice:float = 0.0, stopprice:float = 0.0):
        '''
        开多
        @id         策略id
        @stdCode    合约代码
        @qty        手数, 大于等于0
        '''
        self.api.cta_enter_long(id, bytes(stdCode, encoding = "utf8"), qty, bytes(usertag, encoding = "utf8"), limitprice, stopprice)

    def cta_exit_long(self, id:int, stdCode:str, qty:float, usertag:str, limitprice:float = 0.0, stopprice:float = 0.0):
        '''
        平多
        @id         策略id
        @stdCode    合约代码
        @qty        手数, 大于等于0
        '''
        self.api.cta_exit_long(id, bytes(stdCode, encoding = "utf8"), qty, bytes(usertag, encoding = "utf8"), limitprice, stopprice)

    def cta_enter_short(self, id:int, stdCode:str, qty:float, usertag:str, limitprice:float = 0.0, stopprice:float = 0.0):
        '''
        开空
        @id         策略id
        @stdCode    合约代码
        @qty        手数, 大于等于0
        '''
        self.api.cta_enter_short(id, bytes(stdCode, encoding = "utf8"), qty, bytes(usertag, encoding = "utf8"), limitprice, stopprice)

    def cta_exit_short(self, id:int, stdCode:str, qty:float, usertag:str, limitprice:float = 0.0, stopprice:float = 0.0):
        '''
        平空
        @id         策略id
        @stdCode    合约代码
        @qty        手数, 大于等于0
        '''
        self.api.cta_exit_short(id, bytes(stdCode, encoding = "utf8"), qty, bytes(usertag, encoding = "utf8"), limitprice, stopprice)
    
    def cta_get_bars(self, id:int, stdCode:str, period:str, count:int, isMain:bool):
        '''
        读取K线
        @id         策略id
        @stdCode    合约代码
        @period     周期, 如m1/m3/d1等
        @count      条数
        @isMain     是否主K线
        '''
        return self.api.cta_get_bars(id, bytes(stdCode, encoding = "utf8"), bytes(period, encoding = "utf8"), count, isMain, CB_STRATEGY_GET_BAR(self.on_stra_get_bar))
    
    def cta_get_ticks(self, id:int, stdCode:str, count:int):
        '''
        读取Tick
        @id         策略id
        @stdCode    合约代码
        @count      条数
        '''
        return self.api.cta_get_ticks(id, bytes(stdCode, encoding = "utf8"), count, CB_STRATEGY_GET_TICK(self.on_stra_get_tick))

    def cta_get_position_profit(self, id:int, stdCode:str):
        '''
        获取浮动盈亏
        @id         策略id
        @stdCode    合约代码
        @return     指定合约的浮动盈亏
        '''
        return self.api.cta_get_position_profit(id, bytes(stdCode, encoding = "utf8"))

    def cta_get_position_avgpx(self, id:int, stdCode:str):
        '''
        获取持仓均价
        @id         策略id
        @stdCode    合约代码
        @return     指定合约的持仓均价
        '''
        return self.api.cta_get_position_avgpx(id, bytes(stdCode, encoding = "utf8"))

    def cta_get_all_position(self, id:int):
        '''
        获取全部持仓
        @id     策略id
        '''
        return self.api.cta_get_all_position(id, CB_STRATEGY_GET_POSITION(self.on_stra_get_position))
    
    def cta_get_position(self, id:int, stdCode:str, bonlyvalid:bool = False, usertag:str = ""):
        '''
        获取持仓
        @id     策略id
        @stdCode    合约代码
        @bonlyvalid 只读可用持仓, 默认为False
        @usertag    进场标记, 如果为空则获取该合约全部持仓
        @return 指定合约的持仓手数, 正为多, 负为空
        '''
        return self.api.cta_get_position(id, bytes(stdCode, encoding = "utf8"), bonlyvalid, bytes(usertag, encoding = "utf8"))

    def cta_get_fund_data(self, id:int, flag:int) -> float:
        '''
        获取资金数据
        @id     策略id
        @flag   0-动态权益, 1-总平仓盈亏, 2-总浮动盈亏, 3-总手续费
        @return 资金数据
        '''
        return self.api.cta_get_fund_data(id, flag)

    def cta_get_price(self, stdCode:str) -> float:
        '''
        获取最新价格
        @stdCode    合约代码
        @return     指定合约的最新价格 
        '''
        return self.api.cta_get_price(bytes(stdCode, encoding = "utf8"))

    def cta_get_day_price(self, stdCode:str, flag:int = 0) -> float:
        '''
        获取当日价格
        @stdCode    合约代码
        @flag       价格标记, 0-开盘价, 1-最高价, 2-最低价, 3-最新价
        @return     指定合约的价格 
        '''
        return self.api.cta_get_day_price(bytes(stdCode, encoding = "utf8"), flag)

    def cta_set_position(self, id:int, stdCode:str, qty:float, usertag:str = "", limitprice:float = 0.0, stopprice:float = 0.0):
        '''
        设置目标仓位
        @id         策略id
        @stdCode    合约代码
        @qty        目标仓位, 正为多, 负为空
        '''
        self.api.cta_set_position(id, bytes(stdCode, encoding = "utf8"), qty, bytes(usertag, encoding = "utf8"), limitprice, stopprice)

    def cta_get_tdate(self) -> int:
        '''
        获取当前交易日
        @return    当前交易日
        '''
        return self.api.cta_get_tdate()

    def cta_get_date(self) -> int:
        '''
        获取当前日期
        @return    当前日期 
        '''
        return self.api.cta_get_date()

    def cta_get_time(self) -> int:
        '''
        获取当前时间
        @return    当前时间 
        '''
        return self.api.cta_get_time()

    def cta_get_first_entertime(self, id:int, stdCode:str) -> int:
        '''
        获取当前持仓的首次进场时间
        @stdCode    合约代码
        @return     进场时间, 格式如201907260932 
        '''
        return self.api.cta_get_first_entertime(id, bytes(stdCode, encoding = "utf8"))

    def cta_get_last_entertag(self, id:int, stdCode:str) -> str:
        '''
        获取当前持仓的最后进场标记
        @stdCode    合约代码
        @return     进场标记 
        '''
        return bytes.decode(self.api.cta_get_last_entertag(id, bytes(stdCode, encoding = "utf8")))

    def cta_get_last_entertime(self, id:int, stdCode:str) -> int:
        '''
        获取当前持仓的最后进场时间
        @stdCode    合约代码
        @return     进场时间, 格式如201907260932 
        '''
        return self.api.cta_get_last_entertime(id, bytes(stdCode, encoding = "utf8"))

    def cta_get_last_exittime(self, id:int, stdCode:str) -> int:
        '''
        获取当前持仓的最后出场时间
        @stdCode    合约代码
        @return     进场时间, 格式如201907260932 
        '''
        return self.api.cta_get_last_exittime(id, bytes(stdCode, encoding = "utf8"))

    def cta_log_text(self, id:int, level:int, message:str):
        '''
        日志输出
        @id         策略ID
        @level      日志级别
        @message    日志内容
        '''
<<<<<<< HEAD
        self.api.cta_log_text(id, level, auto_encode(message))
=======
        self.api.cta_log_text(id, level, ph.auto_encode(message))
>>>>>>> e7e76728

    def cta_get_detail_entertime(self, id:int, stdCode:str, usertag:str) -> int:
        '''
        获取指定标记的持仓的进场时间
        @id         策略id
        @stdCode    合约代码
        @usertag    进场标记
        @return     进场时间, 格式如201907260932 
        '''
        return self.api.cta_get_detail_entertime(id, bytes(stdCode, encoding = "utf8"), bytes(usertag, encoding = "utf8")) 

    def cta_get_detail_cost(self, id:int, stdCode:str, usertag:str) -> float:
        '''
        获取指定标记的持仓的开仓价
        @id         策略id
        @stdCode    合约代码
        @usertag    进场标记
        @return     开仓价 
        '''
        return self.api.cta_get_detail_cost(id, bytes(stdCode, encoding = "utf8"), bytes(usertag, encoding = "utf8")) 

    def cta_get_detail_profit(self, id:int, stdCode:str, usertag:str, flag:int):
        '''
        获取指定标记的持仓的盈亏
        @id         策略id
        @stdCode       合约代码
        @usertag    进场标记
        @flag       盈亏记号, 0-浮动盈亏, 1-最大浮盈, 2-最大亏损（负数）
        @return     盈亏 
        '''
        return self.api.cta_get_detail_profit(id, bytes(stdCode, encoding = "utf8"), bytes(usertag, encoding = "utf8"), flag) 

    def cta_save_user_data(self, id:int, key:str, val:str):
        '''
        保存用户数据
        @id         策略id
        @key        数据名
        @val        数据值
        '''
        self.api.cta_save_userdata(id, bytes(key, encoding = "utf8"), bytes(val, encoding = "utf8"))

    def cta_load_user_data(self, id:int, key:str, defVal:str  = ""):
        '''
        加载用户数据
        @id         策略id
        @key        数据名
        @defVal     默认值
        '''
        ret = self.api.cta_load_userdata(id, bytes(key, encoding = "utf8"), bytes(defVal, encoding = "utf8"))
        return bytes.decode(ret)

    def cta_sub_ticks(self, id:int, stdCode:str):
        '''
        订阅行情
        @id         策略id
        @stdCode    品种代码
        '''
        self.api.cta_sub_ticks(id, bytes(stdCode, encoding = "utf8"))

    def cta_set_chart_kline(self, id:int, stdCode:str, period:str):
        '''
        设置图表K线
        @stdCode    合约代码
        @period     K线周期
        '''
        self.api.cta_set_chart_kline(id, bytes(stdCode, encoding = "utf8"), bytes(period, encoding = "utf8"))

    def cta_add_chart_mark(self, id:int, price:float, icon:str, tag:str = 'Notag'):
        '''
        添加图表标记
        @price  价格, 决定图标出现的位置
        @icon   图标, 系统一定的图标ID
        @tag    标签, 自定义的
        '''
        self.api.cta_add_chart_mark(id, price, bytes(icon, encoding = "utf8"), bytes(tag, encoding = "utf8"))

    def cta_register_index(self, id:int, idxName:str, idxType:int = 1):
        '''
        注册指标, on_init调用
        @idxName    指标名
        @idxType    指标类型, 0-主图指标, 1-副图指标
        '''
        self.api.cta_register_index(id, bytes(idxName, encoding = "utf8"), idxType)

    def cta_register_index_line(self, id:int, idxName:str, lineName:str, lineType:int = 0) -> bool:
        '''
        注册指标线, on_init调用
        @idxName    指标名称
        @lineName   线名称
        @lineType   线型, 0-曲线, 1-柱子
        '''
        return self.api.cta_register_index_line(id, bytes(idxName, encoding = "utf8"), bytes(lineName, encoding = "utf8"), lineType)

    def cta_add_index_baseline(self, id:int, idxName:str, lineName:str, value:float) -> bool:
        '''
        添加基准线, on_init调用
        @idxName    指标名称
        @lineName   线名称
        @value      数值
        '''
        return self.api.cta_add_index_baseline(id, bytes(idxName, encoding = "utf8"), bytes(lineName, encoding = "utf8"), value)

    def cta_set_index_value(self, id:int, idxName:str, lineName:str, val:float) -> bool:
        '''
        设置指标值, 只有在oncalc的时候才生效
        @idxName    指标名称
        @lineName   线名称
        '''
        return self.api.cta_set_index_value(id, bytes(idxName, encoding = "utf8"), bytes(lineName, encoding = "utf8"), val)
  
    ''''''''''''''''''''''''''''''''''''''''''''''''''''''''''''''''''''''''''''''''''''''''''''''''''''''''''''
    '''SEL接口'''    
    def sel_get_bars(self, id:int, stdCode:str, period:str, count:int, isMain:bool):
        '''
        读取K线
        @id         策略id
        @stdCode    合约代码
        @period     周期, 如m1/m3/d1等
        @count      条数
        @isMain     是否主K线
        '''
        return self.api.sel_get_bars(id, bytes(stdCode, encoding = "utf8"), bytes(period, encoding = "utf8"), count, isMain, CB_STRATEGY_GET_BAR(self.on_stra_get_bar))
    
    def sel_get_ticks(self, id:int, stdCode:str, count:int):
        '''
        读取Tick
        @id         策略id
        @stdCode    合约代码
        @count      条数
        '''
        return self.api.sel_get_ticks(id, bytes(stdCode, encoding = "utf8"), count, CB_STRATEGY_GET_TICK(self.on_stra_get_tick))

    def sel_save_user_data(self, id:int, key:str, val:str):
        '''
        保存用户数据
        @id         策略id
        @key        数据名
        @val        数据值
        '''
        self.api.sel_save_userdata(id, bytes(key, encoding = "utf8"), bytes(val, encoding = "utf8"))

    def sel_load_user_data(self, id:int, key:str, defVal:str  = ""):
        '''
        加载用户数据
        @id         策略id
        @key        数据名
        @defVal     默认值
        '''
        ret = self.api.sel_load_userdata(id, bytes(key, encoding = "utf8"), bytes(defVal, encoding = "utf8"))
        return bytes.decode(ret)

    def sel_get_all_position(self, id:int):
        '''
        获取全部持仓
        @id     策略id
        '''
        return self.api.sel_get_all_position(id, CB_STRATEGY_GET_POSITION(self.on_stra_get_position))

    def sel_get_position(self, id:int, stdCode:str, bonlyvalid:bool = False, usertag:str = ""):
        '''
        获取持仓
        @id     策略id
        @stdCode   合约代码
        @usertag    进场标记, 如果为空则获取该合约全部持仓
        @return 指定合约的持仓手数, 正为多, 负为空
        '''
        return self.api.sel_get_position(id, bytes(stdCode, encoding = "utf8"), bonlyvalid, bytes(usertag, encoding = "utf8"))

    def sel_get_price(self, stdCode:str):
        '''
        @stdCode   合约代码
        @return 指定合约的最新价格 
        '''
        return self.api.sel_get_price(bytes(stdCode, encoding = "utf8"))

    def sel_set_position(self, id:int, stdCode:str, qty:float, usertag:str = ""):
        '''
        设置目标仓位
        @id     策略id
        @stdCode   合约代码
        @qty    目标仓位, 正为多, 负为空
        '''
        self.api.sel_set_position(id, bytes(stdCode, encoding = "utf8"), qty, bytes(usertag, encoding = "utf8"))

    def sel_get_tdate(self) -> int:
        '''
        获取当前交易日
        @return    当前交易日
        '''
        return self.api.sel_get_tdate()
    
    def sel_get_date(self):
        '''
        获取当前日期
        @return    当前日期 
        '''
        return self.api.sel_get_date()

    def sel_get_time(self):
        '''
        获取当前时间
        @return    当前时间 
        '''
        return self.api.sel_get_time()

    def sel_log_text(self, id:int, level:int, message:str):
        '''
        日志输出
        @id         策略ID
        @level      日志级别
        @message    日志内容
        '''
<<<<<<< HEAD
        self.api.sel_log_text(id, level, auto_encode(message))
=======
        self.api.sel_log_text(id, level, ph.auto_encode(message))
>>>>>>> e7e76728

    def sel_sub_ticks(self, id:int, stdCode:str):
        '''
        订阅行情
        @id         策略id
        @stdCode    品种代码
        '''
        self.api.sel_sub_ticks(id, bytes(stdCode, encoding = "utf8"))

    def sel_get_day_price(self, stdCode:str, flag:int = 0) -> float:
        '''
        获取当日价格
        @stdCode    合约代码
        @flag       价格标记, 0-开盘价, 1-最高价, 2-最低价, 3-最新价
        @return     指定合约的价格 
        '''
        return self.api.sel_get_day_price(bytes(stdCode, encoding = "utf8"), flag)

    def sel_get_fund_data(self, id:int, flag:int) -> float:
        '''
        获取资金数据
        @id     策略id
        @flag   0-动态权益, 1-总平仓盈亏, 2-总浮动盈亏, 3-总手续费
        @return 资金数据
        '''
        return self.api.sel_get_fund_data(id, flag)

    def sel_get_position_profit(self, id:int, stdCode:str):
        '''
        获取浮动盈亏
        @id         策略id
        @stdCode    合约代码
        @return     指定合约的浮动盈亏
        '''
        return self.api.sel_get_position_profit(id, bytes(stdCode, encoding = "utf8"))

    def sel_get_position_avgpx(self, id:int, stdCode:str):
        '''
        获取持仓均价
        @id         策略id
        @stdCode    合约代码
        @return     指定合约的持仓均价
        '''
        return self.api.sel_get_position_avgpx(id, bytes(stdCode, encoding = "utf8"))

    def sel_get_first_entertime(self, id:int, stdCode:str) -> int:
        '''
        获取当前持仓的首次进场时间
        @stdCode    合约代码
        @return     进场时间, 格式如201907260932 
        '''
        return self.api.sel_get_first_entertime(id, bytes(stdCode, encoding = "utf8"))

    def sel_get_last_entertime(self, id:int, stdCode:str) -> int:
        '''
        获取当前持仓的最后进场时间
        @stdCode    合约代码
        @return     进场时间, 格式如201907260932 
        '''
        return self.api.sel_get_last_entertime(id, bytes(stdCode, encoding = "utf8"))

    def sel_get_last_entertag(self, id:int, stdCode:str) -> str:
        '''
        获取当前持仓的最后进场标记
        @stdCode    合约代码
        @return     进场标记 
        '''
        return bytes.decode(self.api.sel_get_last_entertag(id, bytes(stdCode, encoding = "utf8")))

    def sel_get_last_exittime(self, id:int, stdCode:str) -> int:
        '''
        获取当前持仓的最后出场时间
        @stdCode    合约代码
        @return     进场时间, 格式如201907260932 
        '''
        return self.api.sel_get_last_exittime(id, bytes(stdCode, encoding = "utf8"))

    def sel_get_detail_entertime(self, id:int, stdCode:str, usertag:str) -> int:
        '''
        获取指定标记的持仓的进场时间
        @id         策略id
        @stdCode    合约代码
        @usertag    进场标记
        @return     进场时间, 格式如201907260932 
        '''
        return self.api.sel_get_detail_entertime(id, bytes(stdCode, encoding = "utf8"), bytes(usertag, encoding = "utf8")) 

    def sel_get_detail_cost(self, id:int, stdCode:str, usertag:str) -> float:
        '''
        获取指定标记的持仓的开仓价
        @id         策略id
        @stdCode    合约代码
        @usertag    进场标记
        @return     开仓价 
        '''
        return self.api.sel_get_detail_cost(id, bytes(stdCode, encoding = "utf8"), bytes(usertag, encoding = "utf8")) 

    def sel_get_detail_profit(self, id:int, stdCode:str, usertag:str, flag:int):
        '''
        获取指定标记的持仓的盈亏
        @id         策略id
        @stdCode       合约代码
        @usertag    进场标记
        @flag       盈亏记号, 0-浮动盈亏, 1-最大浮盈, -1-最大亏损（负数）, 2-最大浮盈价格,  -2-最大浮亏价格
        @return     盈亏 
        '''
        return self.api.sel_get_detail_profit(id, bytes(stdCode, encoding = "utf8"), bytes(usertag, encoding = "utf8"), flag) 

    ''''''''''''''''''''''''''''''''''''''''''''''''''''''''''''''''''''''''''''''''''''''''''''''''''''''''''''
    '''HFT接口'''    
    def hft_get_bars(self, id:int, stdCode:str, period:str, count:int, isMain:bool):
        '''
        读取K线
        @id         策略id
        @stdCode    合约代码
        @period     周期, 如m1/m3/d1等
        @count      条数
        @isMain     是否主K线
        '''
        return self.api.hft_get_bars(id, bytes(stdCode, encoding = "utf8"), bytes(period, encoding = "utf8"), count, isMain, CB_STRATEGY_GET_BAR(self.on_stra_get_bar))
    
    def hft_get_ticks(self, id:int, stdCode:str, count:int):
        '''
        读取Tick
        @id         策略id
        @stdCode    合约代码
        @count      条数
        '''
        return self.api.hft_get_ticks(id, bytes(stdCode, encoding = "utf8"), count, CB_STRATEGY_GET_TICK(self.on_stra_get_tick))

    def hft_get_ordque(self, id:int, stdCode:str, count:int):
        '''
        读取委托队列
        @id        策略id
        @stdCode   合约代码
        @count     条数
        '''
        return self.api.hft_get_ordque(id, bytes(stdCode, encoding = "utf8"), count, CB_HFTSTRA_GET_ORDQUE(self.on_hftstra_get_order_queue))

    def hft_get_orddtl(self, id:int, stdCode:str, count:int):
        '''
        读取逐笔委托
        @id        策略id
        @stdCode   合约代码
        @count     条数
        '''
        return self.api.hft_get_orddtl(id, bytes(stdCode, encoding = "utf8"), count, CB_HFTSTRA_GET_ORDDTL(self.on_hftstra_get_order_detail))

    def hft_get_trans(self, id:int, stdCode:str, count:int):
        '''
        读取逐笔成交
        @id        策略id
        @stdCode   合约代码
        @count     条数
        '''
        return self.api.hft_get_trans(id, bytes(stdCode, encoding = "utf8"), count, CB_HFTSTRA_GET_TRANS(self.on_hftstra_get_transaction))

    def hft_save_user_data(self, id:int, key:str, val:str):
        '''
        保存用户数据
        @id         策略id
        @key        数据名
        @val        数据值
        '''
        self.api.hft_save_userdata(id, bytes(key, encoding = "utf8"), bytes(val, encoding = "utf8"))

    def hft_load_user_data(self, id:int, key:str, defVal:str  = ""):
        '''
        加载用户数据
        @id         策略id
        @key        数据名
        @defVal     默认值
        '''
        ret = self.api.hft_load_userdata(id, bytes(key, encoding = "utf8"), bytes(defVal, encoding = "utf8"))
        return bytes.decode(ret)

    def hft_get_position(self, id:int, stdCode:str, bonlyvalid:bool = False):
        '''
        获取持仓
        @id     策略id
        @stdCode   合约代码
        @return 指定合约的持仓手数, 正为多, 负为空
        '''
        return self.api.hft_get_position(id, bytes(stdCode, encoding = "utf8"), bonlyvalid)

    def hft_get_position_profit(self, id:int, stdCode:str):
        '''
        获取持仓盈亏
        @id     策略id
        @stdCode   合约代码
        @return 指定持仓的浮动盈亏
        '''
        return self.api.hft_get_position_profit(id, bytes(stdCode, encoding = "utf8"))

    def hft_get_position_avgpx(self, id:int, stdCode:str):
        '''
        获取持仓均价
        @id     策略id
        @stdCode   合约代码
        @return 指定持仓的浮动盈亏
        '''
        return self.api.hft_get_position_avgpx(id, bytes(stdCode, encoding = "utf8"))

    def hft_get_undone(self, id:int, stdCode:str):
        '''
        获取持仓
        @id     策略id
        @stdCode   合约代码
        @return 指定合约的持仓手数, 正为多, 负为空
        '''
        return self.api.hft_get_undone(id, bytes(stdCode, encoding = "utf8"))

    def hft_get_price(self, stdCode:str):
        '''
        @stdCode   合约代码
        @return 指定合约的最新价格 
        '''
        return self.api.hft_get_price(bytes(stdCode, encoding = "utf8"))

    def hft_get_date(self):
        '''
        获取当前日期
        @return    当前日期 
        '''
        return self.api.hft_get_date()

    def hft_get_time(self):
        '''
        获取当前时间
        @return    当前时间 
        '''
        return self.api.hft_get_time()

    def hft_get_secs(self):
        '''
        获取当前时间
        @return    当前时间 
        '''
        return self.api.hft_get_secs()

    def hft_log_text(self, id:int, level:int, message:str):
        '''
        日志输出
        @id         策略ID
        @level      日志级别
        @message    日志内容
        '''
<<<<<<< HEAD
        self.api.hft_log_text(id, level, auto_encode(message))
=======
        self.api.hft_log_text(id, level, ph.auto_encode(message))
>>>>>>> e7e76728

    def hft_sub_ticks(self, id:int, stdCode:str):
        '''
        订阅实时行情数据
        @id         策略ID
        @stdCode    品种代码
        '''
        self.api.hft_sub_ticks(id, bytes(stdCode, encoding = "utf8"))

    def hft_sub_order_queue(self, id:int, stdCode:str):
        '''
        订阅实时委托队列数据
        @id         策略ID
        @stdCode    品种代码
        '''
        self.api.hft_sub_order_queue(id, bytes(stdCode, encoding = "utf8"))

    def hft_sub_order_detail(self, id:int, stdCode:str):
        '''
        订阅逐笔委托数据
        @id         策略ID
        @stdCode    品种代码
        '''
        self.api.hft_sub_order_detail(id, bytes(stdCode, encoding = "utf8"))

    def hft_sub_transaction(self, id:int, stdCode:str):
        '''
        订阅逐笔成交数据
        @id         策略ID
        @stdCode    品种代码
        '''
        self.api.hft_sub_transaction(id, bytes(stdCode, encoding = "utf8"))

    def hft_cancel(self, id:int, localid:int):
        '''
        撤销指定订单
        @id         策略ID
        @localid    下单时返回的本地订单号
        '''
        return self.api.hft_cancel(id, localid)

    def hft_cancel_all(self, id:int, stdCode:str, isBuy:bool):
        '''
        撤销指定品种的全部买入订单or卖出订单
        @id         策略ID
        @stdCode    品种代码
        @isBuy      买入or卖出
        '''
        ret = self.api.hft_cancel_all(id, bytes(stdCode, encoding = "utf8"), isBuy)
        return bytes.decode(ret)

    def hft_buy(self, id:int, stdCode:str, price:float, qty:float, userTag:str, flag:int):
        '''
        买入指令
        @id         策略ID
        @stdCode    品种代码
        @price      买入价格, 0为市价
        @qty        买入数量
        @flag       下单标志, 0-normal, 1-fak, 2-fok
        '''
        ret = self.api.hft_buy(id, bytes(stdCode, encoding = "utf8"), price, qty, bytes(userTag, encoding = "utf8"), flag)
        return bytes.decode(ret)

    def hft_sell(self, id:int, stdCode:str, price:float, qty:float, userTag:str, flag:int):
        '''
        卖出指令
        @id         策略ID
        @stdCode    品种代码
        @price      卖出价格, 0为市价
        @qty        卖出数量
        @flag       下单标志, 0-normal, 1-fak, 2-fok
        '''
        ret = self.api.hft_sell(id, bytes(stdCode, encoding = "utf8"), price, qty, bytes(userTag, encoding = "utf8"), flag)
        return bytes.decode(ret)

    ''''''''''''''''''''''''''''''''''''''''''''''''''''''''''''''''''''''''''''''''''''''''''''''''''''''''''''
    '''CTA接口'''
    def create_cta_context(self, name:str, slippage:int = 0) -> int:
        '''
        创建策略环境
        @name      策略名称
        @return    系统内策略ID 
        '''
        return self.api.create_cta_context(bytes(name, encoding = "utf8"), slippage)

    def create_hft_context(self, name:str, trader:str, agent:bool, slippage:int = 0) -> int:
        '''
        创建策略环境
        @name      策略名称
        @trader    交易通道ID
        @agent     数据是否托管
        @return    系统内策略ID 
        '''
        return self.api.create_hft_context(bytes(name, encoding = "utf8"), bytes(trader, encoding = "utf8"), agent, slippage)

    def create_sel_context(self, name:str, date:int, time:int, period:str, trdtpl:str = 'CHINA', session:str = "TRADING", slippage:int = 0) -> int:
        '''
        创建策略环境
        @name       策略名称
        @date       日期,根据周期变化,每日为0,每周为0~6,对应周日到周六,每月为1~31,每年为0101~1231
	    @time       时间,精确到分钟
	    @period	    时间周期,可以是分钟min、天d、周w、月m、年y
        @return     系统内策略ID 
        '''
        return self.api.create_sel_context(bytes(name, encoding = "utf8"), date, time, 
            bytes(period, encoding = "utf8"), bytes(trdtpl, encoding = "utf8"), bytes(session, encoding = "utf8"), slippage)

    def reg_cta_factories(self, factFolder:str):
        return self.api.reg_cta_factories(bytes(factFolder, encoding = "utf8") )

    def reg_hft_factories(self, factFolder:str):
        return self.api.reg_hft_factories(bytes(factFolder, encoding = "utf8") )

    def reg_sel_factories(self, factFolder:str):
        return self.api.reg_sel_factories(bytes(factFolder, encoding = "utf8") )

    def reg_exe_factories(self, factFolder:str):
        return self.api.reg_exe_factories(bytes(factFolder, encoding = "utf8") )

    <|MERGE_RESOLUTION|>--- conflicted
+++ resolved
@@ -12,15 +12,6 @@
 from wtpy.WtUtilDefs import singleton
 from .PlatformHelper import PlatformHelper as ph
 import os
-
-def auto_encode(s:str) -> bytes:
-    '''
-    自动编码
-    '''
-    if ph.isWindows():
-        return bytes(s, encoding = "utf-8").decode("utf-8").encode("gbk")
-    else:
-        return bytes(s, encoding = "utf-8")
 
 # Python对接C接口的库
 @singleton
@@ -397,7 +388,7 @@
         loader.load_his_ticks(bytes.decode(stdCode), uDate, self.api.feed_raw_ticks)
 
     def write_log(self, level, message:str, catName:str = ""):
-        self.api.write_log(level, auto_encode(message), bytes(catName, encoding = "utf8"))
+        self.api.write_log(level, bytes(message, encoding = "utf8"), bytes(catName, encoding = "utf8"))
 
     ### 实盘和回测有差异 ###
     def run(self, bAsync:bool = True):
@@ -703,11 +694,7 @@
         @level      日志级别
         @message    日志内容
         '''
-<<<<<<< HEAD
-        self.api.cta_log_text(id, level, auto_encode(message))
-=======
         self.api.cta_log_text(id, level, ph.auto_encode(message))
->>>>>>> e7e76728
 
     def cta_get_detail_entertime(self, id:int, stdCode:str, usertag:str) -> int:
         '''
@@ -920,11 +907,7 @@
         @level      日志级别
         @message    日志内容
         '''
-<<<<<<< HEAD
-        self.api.sel_log_text(id, level, auto_encode(message))
-=======
         self.api.sel_log_text(id, level, ph.auto_encode(message))
->>>>>>> e7e76728
 
     def sel_sub_ticks(self, id:int, stdCode:str):
         '''
@@ -1172,11 +1155,7 @@
         @level      日志级别
         @message    日志内容
         '''
-<<<<<<< HEAD
-        self.api.hft_log_text(id, level, auto_encode(message))
-=======
         self.api.hft_log_text(id, level, ph.auto_encode(message))
->>>>>>> e7e76728
 
     def hft_sub_ticks(self, id:int, stdCode:str):
         '''
