import multiprocessing
import time
import threading
import json

import os
import math
import numpy as np
import pandas as pd
from pandas import DataFrame as df

from wtpy import WtBtEngine,EngineType

def fmtNAN(val, defVal = 0):
    if math.isnan(val):
        return defVal

    return val

class ParamInfo:
    '''
    参数信息类
    '''
    def __init__(self, name:str, start_val = None, end_val = None, step_val = None, ndigits = 1, val_list:list = None):
        self.name = name    #参数名
        self.start_val = start_val  #起始值
        self.end_val = end_val      #结束值
        self.step_val = step_val    #变化步长
        self.ndigits = ndigits      #小数位
        self.val_list = val_list    #指定参数

    def gen_array(self):
        if self.val_list is not None:
            return self.val_list

        values = list()
        curVal = round(self.start_val, self.ndigits)
        while curVal < self.end_val:
            values.append(curVal)

            curVal += self.step_val
            curVal = round(curVal, self.ndigits)
            if curVal >= self.end_val:
                curVal = self.end_val
                break
        values.append(round(curVal, self.ndigits))
        return values

class WtCtaOptimizer:
    '''
    参数优化器\n
    主要用于做策略参数优化的
    '''
    def __init__(self, worker_num:int = 8):
        '''
        构造函数\n

        @worker_num 工作进程个数，默认为8，可以根据CPU核心数设置
        '''
        self.worker_num = worker_num
        self.running_worker = 0
        self.mutable_params = dict()
        self.fixed_params = dict()
        self.env_params = dict()

        self.cpp_stra_module = None
        return

    def add_mutable_param(self, name:str, start_val, end_val, step_val, ndigits = 1):
        '''
        添加可变参数\n

        @name       参数名\n
        @start_val  起始值\n
        @end_val    结束值\n
        @step_val   步长\n
        @ndigits    小数位
        '''
        self.mutable_params[name] = ParamInfo(name=name, start_val=start_val, end_val=end_val, step_val=step_val, ndigits=ndigits)

    def add_listed_param(self, name:str, val_list:list):
        '''
        添加限定范围的可变参数\n

        @name       参数名\n
        @val_list   参数值列表
        '''
        self.mutable_params[name] = ParamInfo(name=name, val_list=val_list)

    def add_fixed_param(self, name:str, val):
        '''
        添加固定参数\n

        @name       参数名\n
        @val        值\n
        '''
        self.fixed_params[name] = val
        return
    
    def set_strategy(self, typeName:type, namePrefix:str):
        '''
        设置策略\n

        @typeName       策略类名\n
        @namePrefix     命名前缀，用于自动命名用，一般为格式为"前缀_参数1名_参数1值_参数2名_参数2值"
        '''
        self.strategy_type = typeName
        self.name_prefix = namePrefix
        return

    def set_cpp_strategy(self, straModule:str, typeName:str, namePrefix:str):
        '''
        设置cpp策略\n

        @straModule     cpp策略模块
        @typeName       cpp策略的类型名，格式为"工厂名.类型名"   
        @namePrefix     命名前缀，用于自动命名用，一般为格式为"前缀_参数1名_参数1值_参数2名_参数2值"   
        '''
        self.cpp_stra_module = straModule
        self.cpp_stra_type = typeName
        self.name_prefix = namePrefix
        return

    def set_cpp_strategy(self, module:str, type_name:type, name_prefix:str):
        '''
        设置CPP策略\n

        @module         模块文件\n
        @typeName       策略类名\n
        @name_prefix    命名前缀，用于自动命名用，一般为格式为"前缀_参数1名_参数1值_参数2名_参数2值"
        '''
        self.cpp_stra_module = module
        self.cpp_stra_type = type_name
        self.name_prefix = name_prefix
        return

    def config_backtest_env(self, deps_dir:str, cfgfile:str="configbt.json", storage_type:str="csv", storage_path:str = None, db_config:dict = None):
        '''
        配置回测环境\n

        @deps_dir   依赖文件目录\n
        @cfgfile    配置文件名\n
        @storage_type   存储类型，csv/bin等\n
        @storage_path   存储路径
        '''
        self.env_params["deps_dir"] = deps_dir
        self.env_params["cfgfile"] = cfgfile
        self.env_params["storage_type"] = storage_type

        if storage_path is None and db_config is None:
            raise Exception("storage_path and db_config cannot be both None!")

        if storage_type == 'db' and db_config is None:
            raise Exception("db_config cannot be None while storage_type is db!")

        self.env_params["storage_path"] = storage_path
        self.env_params["db_config"] = db_config

    def config_backtest_time(self, start_time:int, end_time:int):
        '''
        配置回测时间\n

        @start_time 开始时间，精确到分钟，格式如201909100930\n
        @end_time   结束时间，精确到分钟，格式如201909100930
        '''
        self.env_params["start_time"] = start_time
        self.env_params["end_time"] = end_time

    def __gen_tasks__(self, markerfile:str = "strategies.json"):
        '''
        生成回测任务
        '''
        param_names = self.mutable_params.keys()
        param_values = dict()
        # 先生成各个参数的变量数组
        # 并计算总的参数有多少组
        total_groups = 1
        for name in param_names:
            paramInfo = self.mutable_params[name]
            values = paramInfo.gen_array()
            param_values[name] = values
            total_groups *= len(values)

        #再生成最终每一组的参数dict
        param_groups = list()
        stra_names = dict()
        for i in range(total_groups):
            k = i
            thisGrp = self.fixed_params.copy()  #复制固定参数
            endix = ''
            for name in param_names:
                cnt = len(param_values[name])
                curVal = param_values[name][k%cnt]
                tname = type(curVal)
                if tname.__name__ == "list":
                    val_str  = ''
                    for item in curVal:
                        val_str += str(item)
                        val_str += "_"

                    val_str = val_str[:-1]
                    thisGrp[name] = curVal
                    endix += name 
                    endix += "_"
                    endix += val_str
                    endix += "_"
                else:
                    thisGrp[name] = curVal
                    endix += name 
                    endix += "_"
                    endix += str(curVal)
                    endix += "_"
                k = math.floor(k / cnt)

            endix = endix[:-1]
            straName = self.name_prefix + endix
            thisGrp["name"] = straName
            stra_names[straName] = thisGrp
            param_groups.append(thisGrp)
        
        # 将每一组参数和对应的策略ID落地到文件中，方便后续的分析
        f = open(markerfile, "w")
        f.write(json.dumps(obj=stra_names, sort_keys=True, indent=4))
        f.close()
        return param_groups

    def __ayalyze_result__(self, strName:str, params:dict):
        folder = "./outputs_bt/%s/" % (strName)
        df_closes = pd.read_csv(folder + "closes.csv")
        df_funds = pd.read_csv(folder + "funds.csv")

        df_wins = df_closes[df_closes["profit"]>0]
        df_loses = df_closes[df_closes["profit"]<=0]

        ay_WinnerBarCnts = df_wins["closebarno"]-df_wins["openbarno"]
        ay_LoserBarCnts = df_loses["closebarno"]-df_loses["openbarno"]

        total_winbarcnts = ay_WinnerBarCnts.sum()
        total_losebarcnts = ay_LoserBarCnts.sum()

        total_fee = df_funds.iloc[-1]["fee"]

        totaltimes = len(df_closes) # 总交易次数
        wintimes = len(df_wins)     # 盈利次数
        losetimes = len(df_loses)   # 亏损次数
        winamout = df_wins["profit"].sum()      #毛盈利
        loseamount = df_loses["profit"].sum()   #毛亏损
        trdnetprofit = winamout + loseamount    #交易净盈亏
        accnetprofit = trdnetprofit - total_fee #账户净盈亏
        winrate = wintimes / totaltimes if totaltimes>0 else 0      # 胜率
        avgprof = trdnetprofit/totaltimes if totaltimes>0 else 0    # 单次平均盈亏
        avgprof_win = winamout/wintimes if wintimes>0 else 0        # 单次盈利均值
        avgprof_lose = loseamount/losetimes if losetimes>0 else 0   # 单次亏损均值
        winloseratio = abs(avgprof_win/avgprof_lose) if avgprof_lose!=0 else "N/A"   # 单次盈亏均值比
            
        max_consecutive_wins = 0    # 最大连续盈利次数
        max_consecutive_loses = 0   # 最大连续亏损次数
        
        avg_bars_in_winner = total_winbarcnts/wintimes if wintimes>0 else "N/A"
        avg_bars_in_loser = total_losebarcnts/losetimes if losetimes>0 else "N/A"

        consecutive_wins = 0
        consecutive_loses = 0
        for idx, row in df_closes.iterrows():
            profit = row["profit"]
            if profit > 0:
                consecutive_wins += 1
                consecutive_loses = 0
            else:
                consecutive_wins = 0
                consecutive_loses += 1
            
            max_consecutive_wins = max(max_consecutive_wins, consecutive_wins)
            max_consecutive_loses = max(max_consecutive_loses, consecutive_loses)

        summary = params.copy()
        summary["Total Trades"] = totaltimes
        summary["Winning Trades"] = wintimes
        summary["Losing Trades"] = losetimes
        summary["Gross Profit"] = float(winamout)
        summary["Gross Loss"] = float(loseamount)
        summary["Net Profit"] = float(trdnetprofit)
        summary["% Profitable"] = winrate*100
        summary["Avg Trade"] = avgprof
        summary["Avg Winning Trade"] = avgprof_win
        summary["Avg Losing Trade"] = avgprof_lose
        summary["Win/Loss Ratio"] = winloseratio
        summary["Max Consecutive Winners"] = max_consecutive_wins
        summary["Max Consecutive Losers"] = max_consecutive_loses
        summary["Avg Bars in Winner"] = avg_bars_in_winner
        summary["Avg Bars in Loser"] = avg_bars_in_loser
        summary["Return on Account"] = accnetprofit/totaltimes

        f = open(folder+"summary.json", "w")
        f.write(json.dumps(obj=summary, indent=4))
        f.close()

        return

    def __execute_task__(self, params:dict):
        '''
        执行单个回测任务\n

        @params kv形式的参数
        '''
        name = params["name"]
        f = open("logcfg_tpl.json", "r")
        content =f.read()
        f.close()
        content = content.replace("$NAME$", name)
        engine = WtBtEngine(eType=EngineType.ET_CTA, logCfg=content, isFile=False)
        engine.init(self.env_params["deps_dir"], self.env_params["cfgfile"])
        engine.configBacktest(self.env_params["start_time"],self.env_params["end_time"])
        engine.configBTStorage(mode=self.env_params["storage_type"], path=self.env_params["storage_path"], dbcfg=self.env_params["db_config"])

<<<<<<< HEAD
        if self.strategy_type is not None:
            # 配置Python策略
            engine.commitBTConfig()
            
            straInfo = self.strategy_type(**params)
            engine.set_cta_strategy(straInfo)
        else:
            # 配置cpp策略
            engine.setExternalCtaStrategy(id=name, module=self.cpp_stra_module, typeName= self.cpp_stra_type, params=params)
=======
        if self.cpp_stra_module is not None:
            params.pop("name")
            engine.setExternalCtaStrategy(name, self.cpp_stra_module, self.cpp_stra_type, params)
        else:
            straInfo = self.strategy_type(**params)
            engine.set_cta_strategy(straInfo)
>>>>>>> f51c5d67

        engine.commitBTConfig()
        engine.run_backtest()
        engine.release_backtest()

        self.__ayalyze_result__(name, params)

    def __start_task__(self, params:dict):
        '''
        启动单个回测任务\n
        这里用线程启动子进程的目的是为了可以控制总的工作进程个数\n
        可以在线程中join等待子进程结束，再更新running_worker变量\n
        如果在__execute_task__中修改running_worker，因为在不同进程中，数据并不同步\n

        @params kv形式的参数
        '''
        p = multiprocessing.Process(target=self.__execute_task__, args=(params,))
        p.start()
        p.join()
        self.running_worker -= 1
        print("工作进程%d个" % (self.running_worker))

    def go(self, interval:float = 0.2, out_marker_file:str = "strategies.json", out_summary_file:str = "total_summary.csv"):
        '''
        启动优化器\n
        @interval   时间间隔，单位秒
        @markerfile 标记文件名，回测完成以后分析会用到
        '''
        self.tasks = self.__gen_tasks__(out_marker_file)
        self.running_worker = 0
        total_task = len(self.tasks)
        left_task = total_task
        while True:
            if left_task == 0:
                break

            if self.running_worker < self.worker_num:
                params = self.tasks[total_task-left_task]
                left_task -= 1
                print("剩余任务%d个" % (left_task))
                p = threading.Thread(target=self.__start_task__, args=(params,))
                p.start()
                self.running_worker += 1
                print("工作进程%d个" % (self.running_worker))
            else:
                time.sleep(interval)

        #最后，全部任务都已经启动完了，再等待所有工作进程结束
        while True:
            if self.running_worker == 0:
                break
            else:
                time.sleep(interval)

        #开始汇总回测结果
        f = open(out_marker_file, "r")
        content = f.read()
        f.close()

        obj_stras = json.loads(content)
        total_summary = list()
        for straName in obj_stras:
            filename = "./outputs_bt/%s/summary.json" % (straName)
            if not os.path.exists(filename):
                print("%s不存在，请检查数据" % (filename))
                continue
                
            f = open(filename, "r")
            content = f.read()
            f.close()
            obj_summary = json.loads(content)
            total_summary.append(obj_summary)

        df_summary = df(total_summary)
        df_summary = df_summary.drop(labels=["name"], axis='columns')
        df_summary.to_csv(out_summary_file)

    def analyze(self, out_marker_file:str = "strategies.json", out_summary_file:str = "total_summary.csv"):
        #开始汇总回测结果
        f = open(out_marker_file, "r")
        content = f.read()
        f.close()

        total_summary = list()
        obj_stras = json.loads(content)
        for straName in obj_stras:
            params = obj_stras[straName]
            filename = "./outputs_bt/%s/summary.json" % (straName)
            if not os.path.exists(filename):
                print("%s不存在，请检查数据" % (filename))
                continue
                
            self.__ayalyze_result__(straName, params)
            
            f = open(filename, "r")
            content = f.read()
            f.close()
            obj_summary = json.loads(content)
            total_summary.append(obj_summary)

        df_summary = df(total_summary)
        df_summary = df_summary.drop(labels=["name"], axis='columns')
        df_summary.to_csv(out_summary_file)

                
<|MERGE_RESOLUTION|>--- conflicted
+++ resolved
@@ -1,438 +1,413 @@
-import multiprocessing
-import time
-import threading
-import json
-
-import os
-import math
-import numpy as np
-import pandas as pd
-from pandas import DataFrame as df
-
-from wtpy import WtBtEngine,EngineType
-
-def fmtNAN(val, defVal = 0):
-    if math.isnan(val):
-        return defVal
-
-    return val
-
-class ParamInfo:
-    '''
-    参数信息类
-    '''
-    def __init__(self, name:str, start_val = None, end_val = None, step_val = None, ndigits = 1, val_list:list = None):
-        self.name = name    #参数名
-        self.start_val = start_val  #起始值
-        self.end_val = end_val      #结束值
-        self.step_val = step_val    #变化步长
-        self.ndigits = ndigits      #小数位
-        self.val_list = val_list    #指定参数
-
-    def gen_array(self):
-        if self.val_list is not None:
-            return self.val_list
-
-        values = list()
-        curVal = round(self.start_val, self.ndigits)
-        while curVal < self.end_val:
-            values.append(curVal)
-
-            curVal += self.step_val
-            curVal = round(curVal, self.ndigits)
-            if curVal >= self.end_val:
-                curVal = self.end_val
-                break
-        values.append(round(curVal, self.ndigits))
-        return values
-
-class WtCtaOptimizer:
-    '''
-    参数优化器\n
-    主要用于做策略参数优化的
-    '''
-    def __init__(self, worker_num:int = 8):
-        '''
-        构造函数\n
-
-        @worker_num 工作进程个数，默认为8，可以根据CPU核心数设置
-        '''
-        self.worker_num = worker_num
-        self.running_worker = 0
-        self.mutable_params = dict()
-        self.fixed_params = dict()
-        self.env_params = dict()
-
-        self.cpp_stra_module = None
-        return
-
-    def add_mutable_param(self, name:str, start_val, end_val, step_val, ndigits = 1):
-        '''
-        添加可变参数\n
-
-        @name       参数名\n
-        @start_val  起始值\n
-        @end_val    结束值\n
-        @step_val   步长\n
-        @ndigits    小数位
-        '''
-        self.mutable_params[name] = ParamInfo(name=name, start_val=start_val, end_val=end_val, step_val=step_val, ndigits=ndigits)
-
-    def add_listed_param(self, name:str, val_list:list):
-        '''
-        添加限定范围的可变参数\n
-
-        @name       参数名\n
-        @val_list   参数值列表
-        '''
-        self.mutable_params[name] = ParamInfo(name=name, val_list=val_list)
-
-    def add_fixed_param(self, name:str, val):
-        '''
-        添加固定参数\n
-
-        @name       参数名\n
-        @val        值\n
-        '''
-        self.fixed_params[name] = val
-        return
-    
-    def set_strategy(self, typeName:type, namePrefix:str):
-        '''
-        设置策略\n
-
-        @typeName       策略类名\n
-        @namePrefix     命名前缀，用于自动命名用，一般为格式为"前缀_参数1名_参数1值_参数2名_参数2值"
-        '''
-        self.strategy_type = typeName
-        self.name_prefix = namePrefix
-        return
-
-    def set_cpp_strategy(self, straModule:str, typeName:str, namePrefix:str):
-        '''
-        设置cpp策略\n
-
-        @straModule     cpp策略模块
-        @typeName       cpp策略的类型名，格式为"工厂名.类型名"   
-        @namePrefix     命名前缀，用于自动命名用，一般为格式为"前缀_参数1名_参数1值_参数2名_参数2值"   
-        '''
-        self.cpp_stra_module = straModule
-        self.cpp_stra_type = typeName
-        self.name_prefix = namePrefix
-        return
-
-    def set_cpp_strategy(self, module:str, type_name:type, name_prefix:str):
-        '''
-        设置CPP策略\n
-
-        @module         模块文件\n
-        @typeName       策略类名\n
-        @name_prefix    命名前缀，用于自动命名用，一般为格式为"前缀_参数1名_参数1值_参数2名_参数2值"
-        '''
-        self.cpp_stra_module = module
-        self.cpp_stra_type = type_name
-        self.name_prefix = name_prefix
-        return
-
-    def config_backtest_env(self, deps_dir:str, cfgfile:str="configbt.json", storage_type:str="csv", storage_path:str = None, db_config:dict = None):
-        '''
-        配置回测环境\n
-
-        @deps_dir   依赖文件目录\n
-        @cfgfile    配置文件名\n
-        @storage_type   存储类型，csv/bin等\n
-        @storage_path   存储路径
-        '''
-        self.env_params["deps_dir"] = deps_dir
-        self.env_params["cfgfile"] = cfgfile
-        self.env_params["storage_type"] = storage_type
-
-        if storage_path is None and db_config is None:
-            raise Exception("storage_path and db_config cannot be both None!")
-
-        if storage_type == 'db' and db_config is None:
-            raise Exception("db_config cannot be None while storage_type is db!")
-
-        self.env_params["storage_path"] = storage_path
-        self.env_params["db_config"] = db_config
-
-    def config_backtest_time(self, start_time:int, end_time:int):
-        '''
-        配置回测时间\n
-
-        @start_time 开始时间，精确到分钟，格式如201909100930\n
-        @end_time   结束时间，精确到分钟，格式如201909100930
-        '''
-        self.env_params["start_time"] = start_time
-        self.env_params["end_time"] = end_time
-
-    def __gen_tasks__(self, markerfile:str = "strategies.json"):
-        '''
-        生成回测任务
-        '''
-        param_names = self.mutable_params.keys()
-        param_values = dict()
-        # 先生成各个参数的变量数组
-        # 并计算总的参数有多少组
-        total_groups = 1
-        for name in param_names:
-            paramInfo = self.mutable_params[name]
-            values = paramInfo.gen_array()
-            param_values[name] = values
-            total_groups *= len(values)
-
-        #再生成最终每一组的参数dict
-        param_groups = list()
-        stra_names = dict()
-        for i in range(total_groups):
-            k = i
-            thisGrp = self.fixed_params.copy()  #复制固定参数
-            endix = ''
-            for name in param_names:
-                cnt = len(param_values[name])
-                curVal = param_values[name][k%cnt]
-                tname = type(curVal)
-                if tname.__name__ == "list":
-                    val_str  = ''
-                    for item in curVal:
-                        val_str += str(item)
-                        val_str += "_"
-
-                    val_str = val_str[:-1]
-                    thisGrp[name] = curVal
-                    endix += name 
-                    endix += "_"
-                    endix += val_str
-                    endix += "_"
-                else:
-                    thisGrp[name] = curVal
-                    endix += name 
-                    endix += "_"
-                    endix += str(curVal)
-                    endix += "_"
-                k = math.floor(k / cnt)
-
-            endix = endix[:-1]
-            straName = self.name_prefix + endix
-            thisGrp["name"] = straName
-            stra_names[straName] = thisGrp
-            param_groups.append(thisGrp)
-        
-        # 将每一组参数和对应的策略ID落地到文件中，方便后续的分析
-        f = open(markerfile, "w")
-        f.write(json.dumps(obj=stra_names, sort_keys=True, indent=4))
-        f.close()
-        return param_groups
-
-    def __ayalyze_result__(self, strName:str, params:dict):
-        folder = "./outputs_bt/%s/" % (strName)
-        df_closes = pd.read_csv(folder + "closes.csv")
-        df_funds = pd.read_csv(folder + "funds.csv")
-
-        df_wins = df_closes[df_closes["profit"]>0]
-        df_loses = df_closes[df_closes["profit"]<=0]
-
-        ay_WinnerBarCnts = df_wins["closebarno"]-df_wins["openbarno"]
-        ay_LoserBarCnts = df_loses["closebarno"]-df_loses["openbarno"]
-
-        total_winbarcnts = ay_WinnerBarCnts.sum()
-        total_losebarcnts = ay_LoserBarCnts.sum()
-
-        total_fee = df_funds.iloc[-1]["fee"]
-
-        totaltimes = len(df_closes) # 总交易次数
-        wintimes = len(df_wins)     # 盈利次数
-        losetimes = len(df_loses)   # 亏损次数
-        winamout = df_wins["profit"].sum()      #毛盈利
-        loseamount = df_loses["profit"].sum()   #毛亏损
-        trdnetprofit = winamout + loseamount    #交易净盈亏
-        accnetprofit = trdnetprofit - total_fee #账户净盈亏
-        winrate = wintimes / totaltimes if totaltimes>0 else 0      # 胜率
-        avgprof = trdnetprofit/totaltimes if totaltimes>0 else 0    # 单次平均盈亏
-        avgprof_win = winamout/wintimes if wintimes>0 else 0        # 单次盈利均值
-        avgprof_lose = loseamount/losetimes if losetimes>0 else 0   # 单次亏损均值
-        winloseratio = abs(avgprof_win/avgprof_lose) if avgprof_lose!=0 else "N/A"   # 单次盈亏均值比
-            
-        max_consecutive_wins = 0    # 最大连续盈利次数
-        max_consecutive_loses = 0   # 最大连续亏损次数
-        
-        avg_bars_in_winner = total_winbarcnts/wintimes if wintimes>0 else "N/A"
-        avg_bars_in_loser = total_losebarcnts/losetimes if losetimes>0 else "N/A"
-
-        consecutive_wins = 0
-        consecutive_loses = 0
-        for idx, row in df_closes.iterrows():
-            profit = row["profit"]
-            if profit > 0:
-                consecutive_wins += 1
-                consecutive_loses = 0
-            else:
-                consecutive_wins = 0
-                consecutive_loses += 1
-            
-            max_consecutive_wins = max(max_consecutive_wins, consecutive_wins)
-            max_consecutive_loses = max(max_consecutive_loses, consecutive_loses)
-
-        summary = params.copy()
-        summary["Total Trades"] = totaltimes
-        summary["Winning Trades"] = wintimes
-        summary["Losing Trades"] = losetimes
-        summary["Gross Profit"] = float(winamout)
-        summary["Gross Loss"] = float(loseamount)
-        summary["Net Profit"] = float(trdnetprofit)
-        summary["% Profitable"] = winrate*100
-        summary["Avg Trade"] = avgprof
-        summary["Avg Winning Trade"] = avgprof_win
-        summary["Avg Losing Trade"] = avgprof_lose
-        summary["Win/Loss Ratio"] = winloseratio
-        summary["Max Consecutive Winners"] = max_consecutive_wins
-        summary["Max Consecutive Losers"] = max_consecutive_loses
-        summary["Avg Bars in Winner"] = avg_bars_in_winner
-        summary["Avg Bars in Loser"] = avg_bars_in_loser
-        summary["Return on Account"] = accnetprofit/totaltimes
-
-        f = open(folder+"summary.json", "w")
-        f.write(json.dumps(obj=summary, indent=4))
-        f.close()
-
-        return
-
-    def __execute_task__(self, params:dict):
-        '''
-        执行单个回测任务\n
-
-        @params kv形式的参数
-        '''
-        name = params["name"]
-        f = open("logcfg_tpl.json", "r")
-        content =f.read()
-        f.close()
-        content = content.replace("$NAME$", name)
-        engine = WtBtEngine(eType=EngineType.ET_CTA, logCfg=content, isFile=False)
-        engine.init(self.env_params["deps_dir"], self.env_params["cfgfile"])
-        engine.configBacktest(self.env_params["start_time"],self.env_params["end_time"])
-        engine.configBTStorage(mode=self.env_params["storage_type"], path=self.env_params["storage_path"], dbcfg=self.env_params["db_config"])
-
-<<<<<<< HEAD
-        if self.strategy_type is not None:
-            # 配置Python策略
-            engine.commitBTConfig()
-            
-            straInfo = self.strategy_type(**params)
-            engine.set_cta_strategy(straInfo)
-        else:
-            # 配置cpp策略
-            engine.setExternalCtaStrategy(id=name, module=self.cpp_stra_module, typeName= self.cpp_stra_type, params=params)
-=======
-        if self.cpp_stra_module is not None:
-            params.pop("name")
-            engine.setExternalCtaStrategy(name, self.cpp_stra_module, self.cpp_stra_type, params)
-        else:
-            straInfo = self.strategy_type(**params)
-            engine.set_cta_strategy(straInfo)
->>>>>>> f51c5d67
-
-        engine.commitBTConfig()
-        engine.run_backtest()
-        engine.release_backtest()
-
-        self.__ayalyze_result__(name, params)
-
-    def __start_task__(self, params:dict):
-        '''
-        启动单个回测任务\n
-        这里用线程启动子进程的目的是为了可以控制总的工作进程个数\n
-        可以在线程中join等待子进程结束，再更新running_worker变量\n
-        如果在__execute_task__中修改running_worker，因为在不同进程中，数据并不同步\n
-
-        @params kv形式的参数
-        '''
-        p = multiprocessing.Process(target=self.__execute_task__, args=(params,))
-        p.start()
-        p.join()
-        self.running_worker -= 1
-        print("工作进程%d个" % (self.running_worker))
-
-    def go(self, interval:float = 0.2, out_marker_file:str = "strategies.json", out_summary_file:str = "total_summary.csv"):
-        '''
-        启动优化器\n
-        @interval   时间间隔，单位秒
-        @markerfile 标记文件名，回测完成以后分析会用到
-        '''
-        self.tasks = self.__gen_tasks__(out_marker_file)
-        self.running_worker = 0
-        total_task = len(self.tasks)
-        left_task = total_task
-        while True:
-            if left_task == 0:
-                break
-
-            if self.running_worker < self.worker_num:
-                params = self.tasks[total_task-left_task]
-                left_task -= 1
-                print("剩余任务%d个" % (left_task))
-                p = threading.Thread(target=self.__start_task__, args=(params,))
-                p.start()
-                self.running_worker += 1
-                print("工作进程%d个" % (self.running_worker))
-            else:
-                time.sleep(interval)
-
-        #最后，全部任务都已经启动完了，再等待所有工作进程结束
-        while True:
-            if self.running_worker == 0:
-                break
-            else:
-                time.sleep(interval)
-
-        #开始汇总回测结果
-        f = open(out_marker_file, "r")
-        content = f.read()
-        f.close()
-
-        obj_stras = json.loads(content)
-        total_summary = list()
-        for straName in obj_stras:
-            filename = "./outputs_bt/%s/summary.json" % (straName)
-            if not os.path.exists(filename):
-                print("%s不存在，请检查数据" % (filename))
-                continue
-                
-            f = open(filename, "r")
-            content = f.read()
-            f.close()
-            obj_summary = json.loads(content)
-            total_summary.append(obj_summary)
-
-        df_summary = df(total_summary)
-        df_summary = df_summary.drop(labels=["name"], axis='columns')
-        df_summary.to_csv(out_summary_file)
-
-    def analyze(self, out_marker_file:str = "strategies.json", out_summary_file:str = "total_summary.csv"):
-        #开始汇总回测结果
-        f = open(out_marker_file, "r")
-        content = f.read()
-        f.close()
-
-        total_summary = list()
-        obj_stras = json.loads(content)
-        for straName in obj_stras:
-            params = obj_stras[straName]
-            filename = "./outputs_bt/%s/summary.json" % (straName)
-            if not os.path.exists(filename):
-                print("%s不存在，请检查数据" % (filename))
-                continue
-                
-            self.__ayalyze_result__(straName, params)
-            
-            f = open(filename, "r")
-            content = f.read()
-            f.close()
-            obj_summary = json.loads(content)
-            total_summary.append(obj_summary)
-
-        df_summary = df(total_summary)
-        df_summary = df_summary.drop(labels=["name"], axis='columns')
-        df_summary.to_csv(out_summary_file)
-
-                
+import multiprocessing
+import time
+import threading
+import json
+
+import os
+import math
+import numpy as np
+import pandas as pd
+from pandas import DataFrame as df
+
+from wtpy import WtBtEngine,EngineType
+
+def fmtNAN(val, defVal = 0):
+    if math.isnan(val):
+        return defVal
+
+    return val
+
+class ParamInfo:
+    '''
+    参数信息类
+    '''
+    def __init__(self, name:str, start_val = None, end_val = None, step_val = None, ndigits = 1, val_list:list = None):
+        self.name = name    #参数名
+        self.start_val = start_val  #起始值
+        self.end_val = end_val      #结束值
+        self.step_val = step_val    #变化步长
+        self.ndigits = ndigits      #小数位
+        self.val_list = val_list    #指定参数
+
+    def gen_array(self):
+        if self.val_list is not None:
+            return self.val_list
+
+        values = list()
+        curVal = round(self.start_val, self.ndigits)
+        while curVal < self.end_val:
+            values.append(curVal)
+
+            curVal += self.step_val
+            curVal = round(curVal, self.ndigits)
+            if curVal >= self.end_val:
+                curVal = self.end_val
+                break
+        values.append(round(curVal, self.ndigits))
+        return values
+
+class WtCtaOptimizer:
+    '''
+    参数优化器\n
+    主要用于做策略参数优化的
+    '''
+    def __init__(self, worker_num:int = 8):
+        '''
+        构造函数\n
+
+        @worker_num 工作进程个数，默认为8，可以根据CPU核心数设置
+        '''
+        self.worker_num = worker_num
+        self.running_worker = 0
+        self.mutable_params = dict()
+        self.fixed_params = dict()
+        self.env_params = dict()
+
+        self.cpp_stra_module = None
+        return
+
+    def add_mutable_param(self, name:str, start_val, end_val, step_val, ndigits = 1):
+        '''
+        添加可变参数\n
+
+        @name       参数名\n
+        @start_val  起始值\n
+        @end_val    结束值\n
+        @step_val   步长\n
+        @ndigits    小数位
+        '''
+        self.mutable_params[name] = ParamInfo(name=name, start_val=start_val, end_val=end_val, step_val=step_val, ndigits=ndigits)
+
+    def add_listed_param(self, name:str, val_list:list):
+        '''
+        添加限定范围的可变参数\n
+
+        @name       参数名\n
+        @val_list   参数值列表
+        '''
+        self.mutable_params[name] = ParamInfo(name=name, val_list=val_list)
+
+    def add_fixed_param(self, name:str, val):
+        '''
+        添加固定参数\n
+
+        @name       参数名\n
+        @val        值\n
+        '''
+        self.fixed_params[name] = val
+        return
+    
+    def set_strategy(self, typeName:type, name_prefix:str):
+        '''
+        设置策略\n
+
+        @typeName       策略类名\n
+        @name_prefix    命名前缀，用于自动命名用，一般为格式为"前缀_参数1名_参数1值_参数2名_参数2值"
+        '''
+        self.strategy_type = typeName
+        self.name_prefix = name_prefix
+        return
+
+    def set_cpp_strategy(self, module:str, type_name:type, name_prefix:str):
+        '''
+        设置CPP策略\n
+
+        @module         模块文件\n
+        @typeName       策略类名\n
+        @name_prefix    命名前缀，用于自动命名用，一般为格式为"前缀_参数1名_参数1值_参数2名_参数2值"
+        '''
+        self.cpp_stra_module = module
+        self.cpp_stra_type = type_name
+        self.name_prefix = name_prefix
+        return
+
+    def config_backtest_env(self, deps_dir:str, cfgfile:str="configbt.json", storage_type:str="csv", storage_path:str = None, db_config:dict = None):
+        '''
+        配置回测环境\n
+
+        @deps_dir   依赖文件目录\n
+        @cfgfile    配置文件名\n
+        @storage_type   存储类型，csv/bin等\n
+        @storage_path   存储路径
+        '''
+        self.env_params["deps_dir"] = deps_dir
+        self.env_params["cfgfile"] = cfgfile
+        self.env_params["storage_type"] = storage_type
+
+        if storage_path is None and db_config is None:
+            raise Exception("storage_path and db_config cannot be both None!")
+
+        if storage_type == 'db' and db_config is None:
+            raise Exception("db_config cannot be None while storage_type is db!")
+
+        self.env_params["storage_path"] = storage_path
+        self.env_params["db_config"] = db_config
+
+    def config_backtest_time(self, start_time:int, end_time:int):
+        '''
+        配置回测时间\n
+
+        @start_time 开始时间，精确到分钟，格式如201909100930\n
+        @end_time   结束时间，精确到分钟，格式如201909100930
+        '''
+        self.env_params["start_time"] = start_time
+        self.env_params["end_time"] = end_time
+
+    def __gen_tasks__(self, markerfile:str = "strategies.json"):
+        '''
+        生成回测任务
+        '''
+        param_names = self.mutable_params.keys()
+        param_values = dict()
+        # 先生成各个参数的变量数组
+        # 并计算总的参数有多少组
+        total_groups = 1
+        for name in param_names:
+            paramInfo = self.mutable_params[name]
+            values = paramInfo.gen_array()
+            param_values[name] = values
+            total_groups *= len(values)
+
+        #再生成最终每一组的参数dict
+        param_groups = list()
+        stra_names = dict()
+        for i in range(total_groups):
+            k = i
+            thisGrp = self.fixed_params.copy()  #复制固定参数
+            endix = ''
+            for name in param_names:
+                cnt = len(param_values[name])
+                curVal = param_values[name][k%cnt]
+                tname = type(curVal)
+                if tname.__name__ == "list":
+                    val_str  = ''
+                    for item in curVal:
+                        val_str += str(item)
+                        val_str += "_"
+
+                    val_str = val_str[:-1]
+                    thisGrp[name] = curVal
+                    endix += name 
+                    endix += "_"
+                    endix += val_str
+                    endix += "_"
+                else:
+                    thisGrp[name] = curVal
+                    endix += name 
+                    endix += "_"
+                    endix += str(curVal)
+                    endix += "_"
+                k = math.floor(k / cnt)
+
+            endix = endix[:-1]
+            straName = self.name_prefix + endix
+            thisGrp["name"] = straName
+            stra_names[straName] = thisGrp
+            param_groups.append(thisGrp)
+        
+        # 将每一组参数和对应的策略ID落地到文件中，方便后续的分析
+        f = open(markerfile, "w")
+        f.write(json.dumps(obj=stra_names, sort_keys=True, indent=4))
+        f.close()
+        return param_groups
+
+    def __ayalyze_result__(self, strName:str, params:dict):
+        folder = "./outputs_bt/%s/" % (strName)
+        df_closes = pd.read_csv(folder + "closes.csv")
+        df_funds = pd.read_csv(folder + "funds.csv")
+
+        df_wins = df_closes[df_closes["profit"]>0]
+        df_loses = df_closes[df_closes["profit"]<=0]
+
+        ay_WinnerBarCnts = df_wins["closebarno"]-df_wins["openbarno"]
+        ay_LoserBarCnts = df_loses["closebarno"]-df_loses["openbarno"]
+
+        total_winbarcnts = ay_WinnerBarCnts.sum()
+        total_losebarcnts = ay_LoserBarCnts.sum()
+
+        total_fee = df_funds.iloc[-1]["fee"]
+
+        totaltimes = len(df_closes) # 总交易次数
+        wintimes = len(df_wins)     # 盈利次数
+        losetimes = len(df_loses)   # 亏损次数
+        winamout = df_wins["profit"].sum()      #毛盈利
+        loseamount = df_loses["profit"].sum()   #毛亏损
+        trdnetprofit = winamout + loseamount    #交易净盈亏
+        accnetprofit = trdnetprofit - total_fee #账户净盈亏
+        winrate = wintimes / totaltimes if totaltimes>0 else 0      # 胜率
+        avgprof = trdnetprofit/totaltimes if totaltimes>0 else 0    # 单次平均盈亏
+        avgprof_win = winamout/wintimes if wintimes>0 else 0        # 单次盈利均值
+        avgprof_lose = loseamount/losetimes if losetimes>0 else 0   # 单次亏损均值
+        winloseratio = abs(avgprof_win/avgprof_lose) if avgprof_lose!=0 else "N/A"   # 单次盈亏均值比
+            
+        max_consecutive_wins = 0    # 最大连续盈利次数
+        max_consecutive_loses = 0   # 最大连续亏损次数
+        
+        avg_bars_in_winner = total_winbarcnts/wintimes if wintimes>0 else "N/A"
+        avg_bars_in_loser = total_losebarcnts/losetimes if losetimes>0 else "N/A"
+
+        consecutive_wins = 0
+        consecutive_loses = 0
+        for idx, row in df_closes.iterrows():
+            profit = row["profit"]
+            if profit > 0:
+                consecutive_wins += 1
+                consecutive_loses = 0
+            else:
+                consecutive_wins = 0
+                consecutive_loses += 1
+            
+            max_consecutive_wins = max(max_consecutive_wins, consecutive_wins)
+            max_consecutive_loses = max(max_consecutive_loses, consecutive_loses)
+
+        summary = params.copy()
+        summary["Total Trades"] = totaltimes
+        summary["Winning Trades"] = wintimes
+        summary["Losing Trades"] = losetimes
+        summary["Gross Profit"] = float(winamout)
+        summary["Gross Loss"] = float(loseamount)
+        summary["Net Profit"] = float(trdnetprofit)
+        summary["% Profitable"] = winrate*100
+        summary["Avg Trade"] = avgprof
+        summary["Avg Winning Trade"] = avgprof_win
+        summary["Avg Losing Trade"] = avgprof_lose
+        summary["Win/Loss Ratio"] = winloseratio
+        summary["Max Consecutive Winners"] = max_consecutive_wins
+        summary["Max Consecutive Losers"] = max_consecutive_loses
+        summary["Avg Bars in Winner"] = avg_bars_in_winner
+        summary["Avg Bars in Loser"] = avg_bars_in_loser
+        summary["Return on Account"] = accnetprofit/totaltimes
+
+        f = open(folder+"summary.json", "w")
+        f.write(json.dumps(obj=summary, indent=4))
+        f.close()
+
+        return
+
+    def __execute_task__(self, params:dict):
+        '''
+        执行单个回测任务\n
+
+        @params kv形式的参数
+        '''
+        name = params["name"]
+        f = open("logcfg_tpl.json", "r")
+        content =f.read()
+        f.close()
+        content = content.replace("$NAME$", name)
+        engine = WtBtEngine(eType=EngineType.ET_CTA, logCfg=content, isFile=False)
+        engine.init(self.env_params["deps_dir"], self.env_params["cfgfile"])
+        engine.configBacktest(self.env_params["start_time"],self.env_params["end_time"])
+        engine.configBTStorage(mode=self.env_params["storage_type"], path=self.env_params["storage_path"], dbcfg=self.env_params["db_config"])
+
+        if self.cpp_stra_module is not None:
+            params.pop("name")
+            engine.setExternalCtaStrategy(name, self.cpp_stra_module, self.cpp_stra_type, params)
+        else:
+            straInfo = self.strategy_type(**params)
+            engine.set_cta_strategy(straInfo)
+
+        engine.commitBTConfig()
+        engine.run_backtest()
+        engine.release_backtest()
+
+        self.__ayalyze_result__(name, params)
+
+    def __start_task__(self, params:dict):
+        '''
+        启动单个回测任务\n
+        这里用线程启动子进程的目的是为了可以控制总的工作进程个数\n
+        可以在线程中join等待子进程结束，再更新running_worker变量\n
+        如果在__execute_task__中修改running_worker，因为在不同进程中，数据并不同步\n
+
+        @params kv形式的参数
+        '''
+        p = multiprocessing.Process(target=self.__execute_task__, args=(params,))
+        p.start()
+        p.join()
+        self.running_worker -= 1
+        print("工作进程%d个" % (self.running_worker))
+
+    def go(self, interval:float = 0.2, out_marker_file:str = "strategies.json", out_summary_file:str = "total_summary.csv"):
+        '''
+        启动优化器\n
+        @interval   时间间隔，单位秒
+        @markerfile 标记文件名，回测完成以后分析会用到
+        '''
+        self.tasks = self.__gen_tasks__(out_marker_file)
+        self.running_worker = 0
+        total_task = len(self.tasks)
+        left_task = total_task
+        while True:
+            if left_task == 0:
+                break
+
+            if self.running_worker < self.worker_num:
+                params = self.tasks[total_task-left_task]
+                left_task -= 1
+                print("剩余任务%d个" % (left_task))
+                p = threading.Thread(target=self.__start_task__, args=(params,))
+                p.start()
+                self.running_worker += 1
+                print("工作进程%d个" % (self.running_worker))
+            else:
+                time.sleep(interval)
+
+        #最后，全部任务都已经启动完了，再等待所有工作进程结束
+        while True:
+            if self.running_worker == 0:
+                break
+            else:
+                time.sleep(interval)
+
+        #开始汇总回测结果
+        f = open(out_marker_file, "r")
+        content = f.read()
+        f.close()
+
+        obj_stras = json.loads(content)
+        total_summary = list()
+        for straName in obj_stras:
+            filename = "./outputs_bt/%s/summary.json" % (straName)
+            if not os.path.exists(filename):
+                print("%s不存在，请检查数据" % (filename))
+                continue
+                
+            f = open(filename, "r")
+            content = f.read()
+            f.close()
+            obj_summary = json.loads(content)
+            total_summary.append(obj_summary)
+
+        df_summary = df(total_summary)
+        df_summary = df_summary.drop(labels=["name"], axis='columns')
+        df_summary.to_csv(out_summary_file)
+
+    def analyze(self, out_marker_file:str = "strategies.json", out_summary_file:str = "total_summary.csv"):
+        #开始汇总回测结果
+        f = open(out_marker_file, "r")
+        content = f.read()
+        f.close()
+
+        total_summary = list()
+        obj_stras = json.loads(content)
+        for straName in obj_stras:
+            params = obj_stras[straName]
+            filename = "./outputs_bt/%s/summary.json" % (straName)
+            if not os.path.exists(filename):
+                print("%s不存在，请检查数据" % (filename))
+                continue
+                
+            self.__ayalyze_result__(straName, params)
+            
+            f = open(filename, "r")
+            content = f.read()
+            f.close()
+            obj_summary = json.loads(content)
+            total_summary.append(obj_summary)
+
+        df_summary = df(total_summary)
+        df_summary = df_summary.drop(labels=["name"], axis='columns')
+        df_summary.to_csv(out_summary_file)
+
+                