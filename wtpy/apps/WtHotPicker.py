
import datetime
import time
import json
import os
import logging
import functools

import urllib.request
import io
import gzip
import xml.dom.minidom
from pyquery import PyQuery as pq
import re

class DayData:
    '''
    每日行情数据
    '''

    def __init__(self):
        self.pid = ''
        self.month = 0
        self.code = ''  # 代码
        self.close = 0  # 今收盘(收盘价)
        self.volume = 0  # 成交量(手)
        self.hold = 0  # 空盘量(总持？持仓量)

def extractPID(code):
    
    for idx in range(0, len(code)):
        c = code[idx]
        if '0' <= c and c <= '9': 
            break
    
    return code[:idx]

def readFileContent(filename):
    if not os.path.exists(filename):
        return ""
    f = open(filename, 'r')
    content = f.read()
    f.close()
    return content

def cmp_alg_01(left:DayData, right:DayData):
    if left.month > right.month:
        if left.hold > right.hold and left.volume > right.volume/3:
            return 1
        else:
            return -1
    else:
        if left.hold <= right.hold or left.volume <= right.volume/3:
            return -1
        else:
            return 1

def countFridays(curDate:datetime.datetime):
    '''
    计算截止到当周的周五的天数
    '''
    wd = curDate.weekday()
    checkDate = datetime.datetime(year=curDate.year, month=curDate.month, day=1)
    count = 0
    while checkDate < curDate:
        if checkDate.weekday() == 4:
            count += 1
        
        checkDate += datetime.timedelta(days=1)

    if wd < 4:
        count += 1

    return count

def httpGet(url, encoding='utf-8'):
    request = urllib.request.Request(url)
    request.add_header('Accept-encoding', 'gzip')
    request.add_header(
        'User-Agent', 'Mozilla/4.0 (compatible; MSIE 5.5; Windows NT)')
    try:
        f = urllib.request.urlopen(request)
        ec = f.headers.get('Content-Encoding')
        if ec == 'gzip':
            cd = f.read()
            cs = io.BytesIO(cd)
            f = gzip.GzipFile(fileobj=cs)

        return f.read().decode(encoding)
    except:
        return ""

def httpPost(url, datas, encoding='utf-8'):
    headers = {
        'User-Agent': 'Mozilla/4.0 (compatible; MSIE 5.5; Windows NT)',
        'Accept-encoding': 'gzip'
    }
    data = urllib.parse.urlencode(datas).encode('utf-8')
    request = urllib.request.Request(url, data, headers)
    try:
        f = urllib.request.urlopen(request)
        ec = f.headers.get('Content-Encoding')
        if ec == 'gzip':
            cd = f.read()
            cs = io.BytesIO(cd)
            f = gzip.GzipFile(fileobj=cs)

        return f.read().decode(encoding)
    except:
        return ""

class WtCacheMon:
    '''
    缓存管理器基类
    '''
    def __init__(self):
        self.day_cache = dict()

    def get_cache(self, exchg, curDT:datetime.datetime):
        pass

class WtCacheMonExchg(WtCacheMon):
    '''
    交易所行情缓存器
    通过到交易所官网上拉取当日的行情快照，缓存当日行情数据
    '''

    @staticmethod
    def getCffexData(curDT:datetime.datetime) -> dict:
        '''
        读取CFFEX指定日期的行情快照

        @curDT  指定的日期
        '''

        dtStr = curDT.strftime('%Y%m%d')
        dtNum = int(dtStr)
        path = "http://www.cffex.com.cn/fzjy/mrhq/%d/%02d/index.xml" % (dtNum/100, dtNum % 100)
        content = httpGet(path)
        if len(content) == 0:
            return None

        try:
            dom = xml.dom.minidom.parseString(content)
        except:
            logging.info("[CFFEX]%s无数据，跳过" % (dtStr))
            return None

        root = dom.documentElement
        
        items = {}
        days = root.getElementsByTagName("dailydata")
        for day in days:
            pid = day.getElementsByTagName(
                "productid")[0].firstChild.data.strip()

            if pid not in ["IF","IH","IC","T",'TF','TS']:
                continue

            item = DayData()
            item.code = day.getElementsByTagName("instrumentid")[
                0].firstChild.data.strip()
            item.pid = pid
            item.hold = float(day.getElementsByTagName(
                "openinterest")[0].firstChild.data)
            item.close = float(day.getElementsByTagName(
                "closeprice")[0].firstChild.data)
            item.volume = int(day.getElementsByTagName(
                "volume")[0].firstChild.data)

            item.month = item.code[len(item.pid):]

            items[item.code] = item
        return items

    @staticmethod
    def getShfeData(curDT:datetime.datetime) -> dict:
        '''
        读取SHFE指定日期的行情快照

        @curDT  指定的日期
        '''

        dtStr = curDT.strftime('%Y%m%d')
        content = httpGet("http://www.shfe.com.cn/data/dailydata/kx/kx%s.dat" % (dtStr))
        if len(content) == 0:
            return None
        
        items = {}
        root = json.loads(content)
        for day in root['o_curinstrument']:
            pid = day['PRODUCTID'].strip().rstrip('_f')
            dm = day['DELIVERYMONTH']
            if len(str(day['CLOSEPRICE']).strip()) == 0:
                continue

            code = pid + dm

            item = DayData()
            item.pid = pid
            item.code = code
            item.hold = int(day['OPENINTEREST'])
            if day['VOLUME'] != '':
                item.volume = int(day['VOLUME'])
            item.close = float(day["CLOSEPRICE"])
            item.month = item.code[len(item.pid):]
            items[code] = item
        return items

    @staticmethod
    def getCzceData(curDT:datetime.datetime) -> dict:
        '''
        读取CZCE指定日期的行情快照

        @curDT  指定的日期
        '''

        dtStr = curDT.strftime('%Y%m%d')
        url = 'http://www.czce.com.cn/cn/DFSStaticFiles/Future/%s/%s/FutureDataDaily.htm' % (dtStr[0:4], dtStr)
        try:
            html = httpGet(url).strip()
        except urllib.error.HTTPError as httperror:
            print(httperror)
            return None

        if len(html) == 0:
            return None

        dataitems = {}
        doc = pq(html)
        # print(doc(#senfe .table  table))
        items = doc('#tab1')
        # 去掉第一行标题
        items.remove('tr.tr0')
        # 获取tr   items.find('tr')
        lis = items('tbody>tr')
        # print(lis)
        # tr行数
        trcount = len(lis)
        # 遍历行
        for tr in range(0, trcount-1):
            item = DayData()
            tdlis = doc(lis[tr])('td')

            item.code = doc(tdlis[0]).text()
            ay = re.compile('[A-Za-z]+').findall(item.code)
            if len(ay) == 0:
                continue

            item.pid = ay[0]    

            close = doc(tdlis[5]).text()
            if close != '':
                item.close = float(close.replace(",",""))

            volume = doc(tdlis[9]).text()
            if volume != '':
                item.volume = int(volume.replace(",",""))

            hold = doc(tdlis[10]).text()
            if hold != '':
                item.hold = int(hold.replace(",",""))

            item.month = item.code[len(item.pid):]
            # 这个逻辑是有点问题的，但是没好的办法
            # 因为郑商所只有3位数字，必须自动补全，不然后面处理会有问题
            # By Wesley @ 2021.12.15
            if int(item.month[0]) < 5:
                item.month = "2" + item.month
            else:
                item.month = "1" + item.month

            dataitems[item.code] = item
        # print(dataitems)
        return dataitems

    @staticmethod
    def getDceData(curDT:datetime.datetime) -> dict:
        '''
        读取DCE指定日期的行情快照

        @curDT  指定的日期
        '''

        pname_map = {
            "聚乙烯": "l",
            "鸡蛋": "jd",
            "焦煤": "jm",
            "豆二": "b",
            "胶合板": "bb",
            "玉米": "c",
            "豆粕": "m",
            "棕榈油": "p",
            "玉米淀粉": "cs",
            "纤维板": "fb",
            "铁矿石": "i",
            "焦炭": "j",
            "豆一": "a",
            "聚丙烯": "pp",
            "聚氯乙烯": "v",
            "豆油": "y",
            "乙二醇":"eg",
            "粳米":"rr",
            "苯乙烯":"eb",
            "液化石油气":"pg",
            "生猪":"lh"
        }

        url = 'http://www.dce.com.cn/publicweb/quotesdata/dayQuotesCh.html'
        try:
            data = {}
            data['dayQuotes.variety'] = 'all'
            data['dayQuotes.trade_type'] = 0
            data['year'] = curDT.year
            data['month'] = curDT.month - 1
            data['day'] = curDT.day
            html = httpPost(url, data)
        except urllib.error.HTTPError as httperror:
            print(httperror)
            return None

        dataitems = {}
        doc = pq(html)
        items = doc('.dataArea')  # doc('#printData')
        # # 获取tr   items.find('tr')
        lis = items('tr')
        trcount = len(lis)
        # 遍历行
        for tr in range(1, trcount):

            tdlis = doc(lis[tr])('td')
            # 商品名称
            pzname = doc(tdlis[0]).text()
            if pzname not in pname_map:
                if "小计" not in pzname and "总计" not in pzname:
                    logging.error("未知品种:" + pzname)
                continue

            # 交割月份
            item = DayData()
            item.pid = pname_map[pzname]
            item.code = item.pid + doc(tdlis[1]).text()
            # 收盘价
            spj = doc(tdlis[5]).text()
            item.close = float(spj if spj != '' else 0)
            # 成交量
            item.volume = int(doc(tdlis[10]).text())
            # 持仓量
            item.hold = int(doc(tdlis[11]).text())
            item.month = item.code[len(item.pid):]
            dataitems[item.code] = item

        return dataitems

    @staticmethod
    def getIneData(curDT:datetime.datetime) -> dict:
        '''
        读取INE指定日期的行情快照

        @curDT  指定的日期
        '''
        dtStr = curDT.strftime('%Y%m%d')
        content = httpGet("http://www.ine.cn/data/dailydata/kx/kx%s.dat" % (dtStr))
        if len(content) == 0:
            return None

        items = {}
        root = json.loads(content)
        for day in root['o_curinstrument']:
            pid = day['PRODUCTID'].strip().rstrip('_f')
            dm = day['DELIVERYMONTH']
            if pid != 'sc' or dm == '' or dm == '小计':
                continue
            item = DayData()
            item.pid = pid
            item.code = pid + dm
            item.hold = int(day['OPENINTEREST'])
            item.close = float(day['CLOSEPRICE'])
            item.volume = int(day['VOLUME']) if day['VOLUME']!='' else 0
            item.month = item.code[len(item.pid):]
            items[item.code] = item
        return items


    def cache_by_date(self, exchg:str, curDT:datetime.datetime):
        '''
        缓存指定日期指定交易所的行数据

        @exchg  交易所代码
        @curDT  指定日期
        '''
        dtStr = curDT.strftime('%Y%m%d')

        if dtStr not in self.day_cache:
            self.day_cache[dtStr] = dict()

        cacheItem = self.day_cache[dtStr]
        if exchg == 'CFFEX':
            cacheItem[exchg] = WtCacheMonExchg.getCffexData(curDT)
        elif exchg  == 'SHFE':
            cacheItem[exchg] = WtCacheMonExchg.getShfeData(curDT)
        elif exchg  == 'DCE':
            cacheItem[exchg] = WtCacheMonExchg.getDceData(curDT)
        elif exchg  == 'CZCE':
            cacheItem[exchg] = WtCacheMonExchg.getCzceData(curDT)
        elif exchg  == 'INE':
            cacheItem[exchg] = WtCacheMonExchg.getIneData(curDT)
        else:
            raise Exception("未知交易所代码" + exchg)

    def get_cache(self, exchg:str, curDT:datetime.datetime):
        '''
        获取指定日期的某个交易所合约的快照数据

        @exchg  交易所代码
        @curDT  指定日期
        '''
        dtStr = curDT.strftime('%Y%m%d')
        if dtStr not in self.day_cache or exchg not in self.day_cache[dtStr]:
            self.cache_by_date(exchg, curDT)

        if dtStr not in self.day_cache:
            return None

        if exchg not in self.day_cache[dtStr]:
            return None
        return self.day_cache[dtStr][exchg]

class WtCacheMonSS(WtCacheMon):
    '''
    快照缓存管理器
    通过读取wtpy的datakit当日生成的快照文件，缓存当日行情数据
    一般目录为"数据存储目录/his/snapshots/xxxxxxx.csv"
    '''

    def __init__(self, snapshot_path:str):
        WtCacheMon.__init__(self)
        self.snapshot_path = snapshot_path

    def cache_snapshot(self, curDT:datetime):
        '''
        缓存指定日期的快照数据

        @curDT  指定的日期
        '''
        dtStr = curDT.strftime('%Y%m%d')

        filename = "%s%s.csv" % (self.snapshot_path, dtStr)
        content = readFileContent(filename)
        lines = content.split("\n")

        if dtStr not in self.day_cache:
            self.day_cache[dtStr] = dict()

        cacheItem = self.day_cache[dtStr]
        for idx in range(1, len(lines)):
            line = lines[idx]
            if len(line) == 0:
                break
            items = line.split(",")
            
            exchg = items[1]
            if exchg not in cacheItem:
                cacheItem[exchg] = dict()

            day = DayData()
            day.pid = extractPID(items[2])
            day.code = items[2]
            # 收盘价
            day.close = float(items[6])
            # 成交量
            day.volume = float(items[8])
            # 持仓量
            day.hold = float(items[10])
            day.month = day.code[len(day.pid):]
            if len(day.month) == 3:
                if day.month[0] >= '0' and day.month[0] <= '5':
                    day.month = "2" + day.month
                else:
                    day.month = "1" + day.month
            cacheItem[exchg][day.code] = day

    def get_cache(self, exchg, curDT:datetime):
        '''
        获取指定日期的某个交易所合约的快照数据

        @exchg  交易所代码
        @curDT  指定日期
        '''

        dtStr = curDT.strftime('%Y%m%d')
        if dtStr not in self.day_cache:
            self.cache_snapshot(curDT)

        if dtStr not in self.day_cache:
            return None

        if exchg not in self.day_cache[dtStr]:
            return None
        return self.day_cache[dtStr][exchg]

class WtMailNotifier:
    '''
    邮件通知器
    '''
    def __init__(self, user:str, pwd:str, sender:str=None, host:str="smtp.exmail.qq.com", port=465, isSSL:bool = True):
        self.user = user
        self.pwd = pwd
        self.sender = sender if sender is not None else "WtHotNotifier<%s>" % (user)
        self.receivers = list()

        self.mail_host = host
        self.mail_port = port
        self.mail_ssl = isSSL

    def add_receiver(self, name:str, addr:str):
        '''
        添加收件人

        @name   收件人姓名
        @addr   收件人邮箱地址
        '''
        self.receivers.append({
            "name":name,
            "addr":addr
        })

    def notify(self, hot_changes:dict, sec_changes:dict, nextDT:datetime.datetime, hotFile:str, hotMap:str, secFile:str, secMap:str):
        '''
        通知主力切换事件

        @hot_changes    当日主力切换的规则列表
        @sec_changes    当日次主力切换的规则列表
        @nextDT         生效日期
        @hotFile        主力规则文件
        @hotMap         主力映射文件
        '''
        dtStr = nextDT.strftime('%Y.%m.%d')
    
        import smtplib
        from email.mime.text import MIMEText
        from email.mime.multipart import MIMEMultipart
        from email.mime.application import MIMEApplication
        from email.header import Header

        sender = self.sender
        receivers = self.receivers

        content = ''
        for exchg in hot_changes:
            for pid in hot_changes[exchg]:
                item = hot_changes[exchg][pid][-1]
                content +=  '品种%s.%s的主力合约已切换,下个交易日(%s)生效, %s -> %s\n' % (exchg, pid, dtStr, item["from"], item["to"])

        content += '\n'
        for exchg in sec_changes:
            for pid in sec_changes[exchg]:
                item = sec_changes[exchg][pid][-1]
                content +=  '品种%s.%s的次主力合约已切换,下个交易日(%s)生效, %s -> %s\n' % (exchg, pid, dtStr, item["from"], item["to"])

        msg_mp = MIMEMultipart()
        msg_mp['From'] = sender  # 发送者          
        
        subject = '主力合约换月邮件<%s>' % (dtStr)
        msg_mp['Subject'] = Header(subject, 'utf-8')

        content = MIMEText(content, 'plain', 'utf-8')
        msg_mp.attach(content)

        xlspart = MIMEApplication(open(hotFile,'rb').read())
        xlspart["Content-Type"] = 'application/octet-stream'
        xlspart.add_header('Content-Disposition','attachment', filename=os.path.basename(hotFile))
        msg_mp.attach(xlspart)

        xlspart = MIMEApplication(open(hotMap,'rb').read())
        xlspart["Content-Type"] = 'application/octet-stream'
        xlspart.add_header('Content-Disposition','attachment', filename=os.path.basename(hotMap))
        msg_mp.attach(xlspart)

        xlspart = MIMEApplication(open(secFile,'rb').read())
        xlspart["Content-Type"] = 'application/octet-stream'
        xlspart.add_header('Content-Disposition','attachment', filename=os.path.basename(secFile))
        msg_mp.attach(xlspart)

        xlspart = MIMEApplication(open(secMap,'rb').read())
        xlspart["Content-Type"] = 'application/octet-stream'
        xlspart.add_header('Content-Disposition','attachment', filename=os.path.basename(secMap))
        msg_mp.attach(xlspart)

        if self.mail_ssl:
            smtpObj = smtplib.SMTP_SSL(self.mail_host, self.mail_port)
        else:
            smtpObj = smtplib.SMTP(self.mail_host, self.mail_port)

        try:
            smtpObj.ehlo()
            smtpObj.login(self.user, self.pwd) 
            logging.info("%s 登录成功 %s:%d", self.user, self.mail_host, self.mail_port)
        except smtplib.SMTPException as ex:
            logging.error("邮箱初始化失败：{}".format(ex))

        for item in receivers:
            to = "%s<%s>" % (item["name"], item["addr"])
            msg_mp['To'] =  Header(to, 'utf-8')    # 接收者
            try:
                smtpObj.sendmail(sender, item["addr"], msg_mp.as_string())
                logging.info("邮件发送失败，收件人: %s", to)
            except smtplib.SMTPException as ex:
                logging.error("邮件发送失败，收件人：{}, {}".format(to, ex))

class WtHotPicker:
    '''
    主力选择器
    '''
    def __init__(self, markerFile:str = "./marker.json", hotFile:str = "../Common/hots.json", secFile:str = None):
        self.marker_file = markerFile
        self.hot_file = hotFile
        self.sec_file = secFile

        self.mail_notifier:WtMailNotifier = None
        self.cache_monitor:WtCacheMon = None

        self.current_hots = None
        self.current_secs = None

    def set_cacher(self, cacher:WtCacheMon):
        '''
        设置日行情缓存器
        '''
        self.cache_monitor = cacher
        
    def set_mail_notifier(self, notifier:WtMailNotifier):
        '''
        设置邮件通知器
        '''
        self.mail_notifier = notifier

    def pick_exchg_hots(self, exchg:str, beginDT:datetime.datetime, endDT:datetime.datetime, alg:int = 0):
        '''
        确定指定市场的主力合约

        @exchg          交易所代码
        @beginDT        开始日期
        @endDT          截止日期
        @alg            切换规则算法，0-除中金所外，按成交量确定，1-中金所，按照成交量和总持共同确定
        '''

        cacheMon = self.cache_monitor
        current_hots = self.current_hots
        current_secs = self.current_secs

        if exchg not in current_hots:
            current_hots[exchg] = dict()

        if exchg not in current_secs:
            current_secs[exchg] = dict()

        lastHots = current_hots[exchg]
        lastSecs = current_secs[exchg]

        hot_switches = {}
        sec_switches = {}

        curDT = beginDT

        while curDT <= endDT:
            hots = {}
            seconds = {}
            logging.info("[%s]开始拉取%s数据" % (exchg, curDT.strftime('%Y%m%d')))
            items = cacheMon.get_cache(exchg, curDT)
            if items is not None:
                wd = curDT.weekday()
                fri_cnt = countFridays(curDT)
                cur_month = curDT.strftime('%Y%m')[2:]
                next_month = int(cur_month)+1
                if next_month % 100 == 13:
                    next_month = str(int(cur_month[:2])+1)+"01"
                else:
                    next_month = str(next_month)

                items_by_pid = dict()
                for code in items:
                    item = items[code]
                    pid = item.pid

                    if pid not in items_by_pid:
                        items_by_pid[pid] = list()

                    items_by_pid[pid].append(item)

                for pid in items_by_pid:
                    ay = items_by_pid[pid]
                    if alg == 1:
                        #ay.sort(key=functools.cmp_to_key(cmp_alg_01)) #按总持排序
                        ay.sort(key=lambda x : x.volume) #按成交量
                    elif alg == 0:
                        ay.sort(key=lambda x : x.hold) #按总持
                        
                    if len(ay) > 1:
                        hot = ay[-1]
                        sec = None
                        #中金所算法，如果是当月第三个周三，并且主力合约月份小于次主力合约月份，
                        #说明没有根据数据自动换月，强制进行换月
                        if alg == 1 and wd == 2 and fri_cnt == 3 and hot.month==cur_month:
                            for item in ay:
                                if item.month == next_month:
                                    hot = item
                                    break
<<<<<<< HEAD
=======

                        #如果主力合约月份大于等于次主力合约，则次主力递延一位
                        if hot.month >= sec.month and len(ay)>=3:
                            sec = ay[-3]
>>>>>>> fe8eba95
                        
                        for i in range(-2,-len(ay),-1):
                            sec = ay[i]
                            #次主力合约月份大于等于次主力合约才可以
                            if hot.month < sec.month:
                                break
                        if sec is not None and hot.month < sec.month:
                            hots[pid] = hot.code
                            seconds[pid] = sec.code
                    else:
                        # 如果这一天只有一个合约的信息，就没办法实现同时跟换主次月，跳过这一天，否则会出现主力换月，次主力没有换月的情况，导致某一天的主力次主力是同一个合约
                        continue
                    
                # 生成换月表
                for key in hots.keys():
                    nextDT = curDT + datetime.timedelta(days=1)
                    if key not in lastHots:
                        item = {}
                        item["date"] = int(curDT.strftime('%Y%m%d'))
                        item["from"] = ""
                        item["to"] = hots[key]
                        item["oldclose"] = 0.0
                        item["newclose"] = items[hots[key]].close
                        hot_switches[key] = [item]
                        lastHots[key] = hots[key]
                        logging.info("[%s]品种%s主力确认, 确认日期: %s, %s", exchg,key, nextDT.strftime('%Y%m%d'), hots[key])
                    else:
                        oldcode = lastHots[key]
                        newcode = hots[key]
                        oldItem = None
                        if oldcode in items:
                            oldItem = items[oldcode]
                        newItem = items[newcode]
                        if oldItem is None or newItem.month > oldItem.month:
                            item = {}
                            item["date"] = int(nextDT.strftime('%Y%m%d'))
                            item["from"] = oldcode
                            item["to"] = newcode
                            if oldcode in items:
                                item["oldclose"] = items[oldcode].close
                            else:
                                item["oldclose"] = 0.0
                                item["date"] = int(curDT.strftime('%Y%m%d'))
                            item["newclose"] = items[newcode].close
                            if key not in hot_switches:
                                hot_switches[key] = list()
                            hot_switches[key].append(item)
                            logging.info("[%s]品种%s主力切换 切换日期: %s，%s -> %s", exchg, key, nextDT.strftime('%Y%m%d'), lastHots[key], hots[key])
                            lastHots[key] = hots[key]

                for key in seconds.keys():
                    nextDT = curDT + datetime.timedelta(days=1)
                    if key not in lastSecs:
                        item = {}
                        item["date"] = int(curDT.strftime('%Y%m%d'))
                        item["from"] = ""
                        item["to"] = seconds[key]
                        item["oldclose"] = 0.0
                        item["newclose"] = items[seconds[key]].close
                        sec_switches[key] = [item]
                        lastSecs[key] = seconds[key]
                        logging.info("[%s]品种%s次主力确认, 确认日期: %s, %s", exchg,key, nextDT.strftime('%Y%m%d'), seconds[key])
                    else:
                        oldcode = lastSecs[key]
                        newcode = seconds[key]
                        oldItem = None
                        if oldcode in items:
                            oldItem = items[oldcode]
                        newItem = items[newcode]
                        if oldItem is None or newItem.month > oldItem.month:
                            item = {}
                            item["date"] = int(nextDT.strftime('%Y%m%d'))
                            item["from"] = oldcode
                            item["to"] = newcode
                            if oldcode in items:
                                item["oldclose"] = items[oldcode].close
                            else:
                                item["oldclose"] = 0.0
                                item["date"] = int(curDT.strftime('%Y%m%d'))
                            item["newclose"] = items[newcode].close
                            if key not in sec_switches:
                                sec_switches[key] = list()
                            sec_switches[key].append(item)
                            logging.info("[%s]品种%s次主力切换 切换日期: %s，%s -> %s", exchg, key, nextDT.strftime('%Y%m%d'), lastSecs[key], seconds[key])
                            lastSecs[key] = seconds[key]
            # 日期递增
            curDT = curDT + datetime.timedelta(days=1)
        return hot_switches,sec_switches
    
    def merge_switch_list(self, total, exchg, switch_list):
        '''
        合并主力切换规则
        
        @total          已有的全部切换规则
        @exchg          交易所代码
        @switcg_list    新的切换规则
        '''
        if exchg not in total:
            total[exchg] = switch_list
            logging.info("[%s]全市场主力切换规则重构" % (exchg))
            return True, total
        
        bChanged = False
        for pid in switch_list:
            if pid not in total[exchg]:
                total[exchg][pid] = switch_list[pid]
                logging.info("[%s]品种%s主力切换规则重构" % (exchg, pid))
                bChanged = True
            else:
                total[exchg][pid].extend(switch_list[pid])
                logging.info("[%s]品种%s主力切换规则追加%d条" % (exchg, pid, len(switch_list[pid])))
                bChanged = True
        return bChanged, total

    def execute_rebuild(self, beginDate:datetime.datetime = None, endDate:datetime.datetime = None, exchanges = ["CFFEX", "SHFE", "CZCE", "DCE", "INE"], wait=False):
        '''
        重构全部的主力切换规则
        不依赖现有数据，全部重新确定主力合约的切换规则

        @beginDate  开始日期
        @endDate    截止日期
        @exchanges  要重构的交易所列表
        @wait       每个日期切换是否等待，等待时间1s，主要针对从交易所官网拉取，防止被拉黑名单
        '''
        if endDate is None:
            endDate = datetime.datetime.now()

        if beginDate is None:
            beginDate = datetime.datetime.strptime("2016-01-01", '%Y-%m-%d')
        
        total_hots = dict()
        total_secs = dict()

        self.current_hots = dict()
        self.current_secs = dict()

        for exchg in exchanges:
            self.current_hots[exchg] = dict()
            self.current_secs[exchg] = dict()
        
        hot_changes = dict()
        sec_changes = dict()
        curDate = beginDate
        while curDate <= endDate:
            if wait:
                time.sleep(1)
            for exchg in exchanges:
                alg = 1 if exchg=='CFFEX' else 0    # 中金所的换月算法和其他交易所不同
                hotRules,secRules = self.pick_exchg_hots(exchg, curDate, curDate, alg=alg)

                if len(hotRules.keys()) > 0:
                    hasChange,total_hots = self.merge_switch_list(total_hots, exchg, hotRules)

                    if exchg not in hot_changes:
                        hot_changes[exchg] = dict()
                    hot_changes[exchg].update(hotRules)

                if len(secRules.keys()) > 0:
                    hasChange,total_secs = self.merge_switch_list(total_secs, exchg, secRules)

                    if exchg not in sec_changes:
                        sec_changes[exchg] = dict()
                    sec_changes[exchg].update(secRules)

            curDate = curDate + datetime.timedelta(days=1)

        #日期标记要保存
        marker = dict()
        marker["date"] = int(endDate.strftime('%Y%m%d'))
        output = open(self.marker_file, 'w')
        output.write(json.dumps(marker, sort_keys=True, indent = 4))
        output.close()
        
        logging.info("主力切换规则已更新")

        output = open(self.hot_file, 'w')
        output.write(json.dumps(total_hots, sort_keys=True, indent = 4))
        output.close()

        if self.sec_file is not None:
            output = open(self.sec_file, 'w')
            output.write(json.dumps(total_secs, sort_keys=True, indent = 4))
            output.close()

        output = open("hotmap.json", 'w')
        output.write(json.dumps(self.current_hots, sort_keys=True, indent = 4))
        output.close()

        output = open("secmap.json", 'w')
        output.write(json.dumps(self.current_secs, sort_keys=True, indent = 4))
        output.close()

        if self.mail_notifier is not None:
            self.mail_notifier.notify(hot_changes, sec_changes, endDate, hotFile, "hotmap.json", secFile, "secmap.json")

        return total_hots,total_secs
  
    def execute_increment(self, endDate:datetime.datetime = None, exchanges = ["CFFEX", "SHFE", "CZCE", "DCE", "INE"]):
        '''
        增量更新主力切换规则
        会自动加载marker.json取得上次更新的日期，并读取hots.json确定当前的映射规则

        @endDate    截止日期
        @exchanges  要重构的交易所列表
        '''

        if endDate is None:
            endDate = datetime.datetime.now()

        markerFile = self.marker_file
        hotFile = self.hot_file
        secFile = self.sec_file

        marker = {"date":"0"}
        c = readFileContent(markerFile)
        if len(c) > 0:
            marker = json.loads(c)

        c = readFileContent(hotFile)
        total_hots = dict()
        if len(c) > 0:
            total_hots = json.loads(c)
        else:
            marker["date"] = "0"

        c = readFileContent(secFile)
        total_secs = dict()
        if len(c) > 0:
            total_secs = json.loads(c)
        else:
            marker["date"] = "0"

        lastDate = str(marker["date"])
        if lastDate >= endDate.strftime('%Y%m%d'):
            logging.info("上次更新日期%s大于结束日期%s，退出更新" % (lastDate, endDate.strftime('%Y%m%d')))
            exit()
        elif lastDate != "0":
            beginDT = datetime.datetime.strptime(lastDate, "%Y%m%d") + datetime.timedelta(days=1)
        else:
            beginDT = datetime.datetime.strptime("2016-01-01", '%Y-%m-%d')
        
        self.current_hots = dict()
        self.current_secs = dict()

        for exchg in total_hots:
            if exchg not in self.current_hots:
                self.current_hots[exchg] = dict()

            for pid in total_hots[exchg]:
                ay = total_hots[exchg][pid]
                self.current_hots[exchg][pid] = ay[-1]["to"]

        for exchg in total_secs:
            if exchg not in self.current_secs:
                self.current_secs[exchg] = dict()

            for pid in total_secs[exchg]:
                ay = total_secs[exchg][pid]
                self.current_secs[exchg][pid] = ay[-1]["to"]
        
        bChanged = False
        hot_changes = dict()
        sec_changes = dict()
        for exchg in exchanges:
            logging.info("[%s]开始分析主力换月数据" % exchg)
            alg = 1 if exchg=='CFFEX' else 0    # 中金所的换月算法和其他交易所不同
            hotRules,secRules = self.pick_exchg_hots(exchg, beginDT, endDate, alg=alg)

            if len(hotRules.keys()) > 0:
                hasChange,total_hots = self.merge_switch_list(total_hots, exchg, hotRules)
                bChanged  = bChanged or hasChange
                hot_changes[exchg] = hotRules

            if len(secRules.keys()) > 0:
                hasChange,total_secs = self.merge_switch_list(total_secs, exchg, secRules)
                bChanged  = bChanged or hasChange
                sec_changes[exchg] = secRules


        #日期标记要保存
        marker = dict()
        marker["date"] = int(endDate.strftime('%Y%m%d'))
        output = open(markerFile, 'w')
        output.write(json.dumps(marker, sort_keys=True, indent = 4))
        output.close()
        
        if bChanged:
            logging.info("主力切换规则已更新")

            output = open(hotFile, 'w')
            output.write(json.dumps(total_hots, sort_keys=True, indent = 4))
            output.close()

            output = open(secFile, 'w')
            output.write(json.dumps(total_secs, sort_keys=True, indent = 4))
            output.close()

            output = open("hotmap.json", 'w')
            output.write(json.dumps(self.current_hots, sort_keys=True, indent = 4))
            output.close()

            output = open("secmap.json", 'w')
            output.write(json.dumps(self.current_secs, sort_keys=True, indent = 4))
            output.close()

            if self.mail_notifier is not None:
                self.mail_notifier.notify(hot_changes, sec_changes, endDate, hotFile, "hotmap.json", secFile, "secmap.json")
        else:
            logging.info("主力切换规则未更新，不保存数据")
<|MERGE_RESOLUTION|>--- conflicted
+++ resolved
@@ -706,14 +706,11 @@
                                 if item.month == next_month:
                                     hot = item
                                     break
-<<<<<<< HEAD
-=======
 
                         #如果主力合约月份大于等于次主力合约，则次主力递延一位
                         if hot.month >= sec.month and len(ay)>=3:
                             sec = ay[-3]
->>>>>>> fe8eba95
-                        
+     
                         for i in range(-2,-len(ay),-1):
                             sec = ay[i]
                             #次主力合约月份大于等于次主力合约才可以
@@ -1021,4 +1018,4 @@
             if self.mail_notifier is not None:
                 self.mail_notifier.notify(hot_changes, sec_changes, endDate, hotFile, "hotmap.json", secFile, "secmap.json")
         else:
-            logging.info("主力切换规则未更新，不保存数据")
+            logging.info("主力切换规则未更新，不保存数据")